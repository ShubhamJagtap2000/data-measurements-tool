--- conflicted
+++ resolved
@@ -283,7 +283,6 @@
         action="store_true",
         help="Whether to overwrite a previous cache for these same arguments (Optional)",
     )
-<<<<<<< HEAD
     parser.add_argument(
         "--email",
         default=None,
@@ -295,12 +294,8 @@
         action="store_true",
         help="Whether to push the cache to the datameasurements organization on the hub. If you are using this option, you must have HF_TOKEN in a file named .env at the root of this repo.",
     )
-=======
-    parser.add_argument("--email", default=None, help="Email to report whether the computation was successful")
-    parser.add_argument("--local", default=False, required=False, action="store_true", help="Whether to just run this locally.")
     parser.add_argument("--prepare_GUI_data", default=False, required=False, action="store_true", help="Use this to process all of the stats used in the GUI.")
     parser.add_argument("--keep_local", default=True, required=False, action="store_true", help="Whether to save the data locally.")
->>>>>>> a5100a97
 
     args = parser.parse_args()
     print("Proceeding with the following arguments:")
@@ -313,62 +308,13 @@
 
     dataset_cache_dir = f"{args.dataset}_{args.config}_{args.split}_{args.feature}"
     cache_path = args.out_dir + "/" + dataset_cache_dir
+    dataset_utils.make_cache_path(cache_path)
+
     dataset_arguments_message=f"dataset: {args.dataset}, config: {args.config}, split: {args.split}, feature: {args.feature}, label field: {args.label_field}"
-<<<<<<< HEAD
+    # Prepare some of the messages we use in different if-else/try-except cases later.
+    not_computing_message = "As you specified, not overwriting the previous dataset cache."
+    # Initialize the repository
     if args.push_cache_to_hub:
-        try:
-            create_repo(dataset_cache_dir, organization="datameasurements", repo_type="dataset", private=True, token=HF_TOKEN)
-        except Exception as e:
-            print(e)
-            already_computed_message = f"Already created a repo for the dataset with arguments: {dataset_arguments_message}. Or there is an error on the hub that is preventing repo creation."
-            print(already_computed_message)
-            if args.overwrite_previous:
-                print("Computing new cache regardless.")
-            else:
-                not_computing_message = "Not computing the dataset cache."
-                print(not_computing_message)
-                if args.email is not None:
-                    server.sendmail("data.measurements.tool@gmail.com", args.email, "Subject: Data Measurments not Computed\n\n" + already_computed_message + " " + not_computing_message)
-                return
-    try:
-        cache_path = args.out_dir + "/" + dataset_cache_dir
-        if args.push_cache_to_hub:
-            repo = Repository(local_dir=cache_path, clone_from="datameasurements/" + dataset_cache_dir, repo_type="dataset", use_auth_token=HF_TOKEN)
-            repo.lfs_track(["*.feather"])
-
-=======
-    if args.local:
-        print("Computing everything locally.)
-        dataset_utils.make_cache_path(cache_path)
->>>>>>> a5100a97
-        get_text_label_df(
-            args.dataset,
-            args.config,
-            args.split,
-            args.feature,
-            args.label_field,
-            args.calculation,
-            args.out_dir,
-            do_html=args.do_html,
-            prepare_gui=args.prepare_GUI_data,
-            use_cache=args.cached,
-        )
-<<<<<<< HEAD
-
-        if args.push_cache_to_hub:
-            repo.push_to_hub(commit_message="Added dataset cache.")
-
-        print()
-        if args.email is not None:
-            computed_message = f"Data measurements have been computed for dataset with these arguments: {dataset_arguments_message}. You can return to the data measurements tool to view them at https://huggingface.co/spaces/datameasurements/data-measurements-tool"
-            server.sendmail("data.measurements.tool@gmail.com", args.email, "Subject: Data Measurements Computed!\n\n" + computed_message)
-    except Exception as e:
-        print(e)
-        if args.email is not None:
-=======
-    else:
-        # Prepare some of the messages we use in different if-else/try-except cases later.
-        not_computing_message = "As you specified, not overwriting the previous dataset cache."
         try:
             create_repo(dataset_cache_dir, organization="datameasurements", repo_type="dataset", private=True, token=HF_TOKEN)
         # Error because the repo is already created
@@ -393,47 +339,47 @@
             if args.email is not None:
                server.sendmail("data.measurements.tool@gmail.com", args.email, "Subject: Data Measurments not Computed\n\n" + error_message + "\n" + not_computing_message)
             return
-        try:
+    # Run the measurements.
+    try:
+        if args.push_cache_to_hub:
             repo = Repository(local_dir=cache_path, clone_from="datameasurements/" + dataset_cache_dir, repo_type="dataset", use_auth_token=HF_TOKEN)
             repo.lfs_track(["*.feather"])
-            get_text_label_df(
-                args.dataset,
-                args.config,
-                args.split,
-                args.feature,
-                args.label_field,
-                args.calculation,
-                args.out_dir,
-                do_html=args.do_html,
-                use_cache=args.cached,
-            )
+        get_text_label_df(
+            args.dataset,
+            args.config,
+            args.split,
+            args.feature,
+            args.label_field,
+            args.calculation,
+            args.out_dir,
+            do_html=args.do_html,
+            prepare_gui=args.prepare_GUI_data,
+            use_cache=args.cached,
+        )
+        if args.push_cache_to_hub:
             repo.push_to_hub(commit_message="Added dataset cache.")
-            print()
-            computed_message = f"Data measurements have been computed for dataset with these arguments: {dataset_arguments_message}."
+        computed_message = f"Data measurements have been computed for dataset with these arguments: {dataset_arguments_message}."
+        print(computed_message)
+        print()
+        if args.email is not None:
+            computed_message += "\nYou can return to the data measurements tool to view them at https://huggingface.co/spaces/datameasurements/data-measurements-tool"
+            server.sendmail("data.measurements.tool@gmail.com", args.email, "Subject: Data Measurements Computed!\n\n" + computed_message)
             print(computed_message)
-            if args.email is not None:
-                computed_message += "\nYou can return to the data measurements tool to view them at https://huggingface.co/spaces/datameasurements/data-measurements-tool"
-                server.sendmail("data.measurements.tool@gmail.com", args.email, "Subject: Data Measurements Computed!\n\n" + computed_message)
-                print(computed_message)
-        except Exception as e:
-            print(e)
->>>>>>> a5100a97
-            error_message = f"An error occurred in computing data measurements for dataset with arguments: {dataset_arguments_message}. Feel free to make an issue here: https://github.com/huggingface/data-measurements-tool/issues"
-            if args.email is not None:
-                server.sendmail("data.measurements.tool@gmail.com", args.email, "Subject: Data Measurements not Computed\n\n" + error_message)
-            print()
-            print("Data measurements not computed. ☹️")
-            print(error_message)
-            return
-        if not args.keep_local:
-            # Remove the dataset from local storage - we only want it stored on the hub.
-            print("Deleting measurements data locally at %s" % cache_path)
-            shutil.rmtree(cache_path)
-        else:
-            print("Measurements made available locally at %s" % cache_path)
-
-        
-        
+    except Exception as e:
+        print(e)
+        error_message = f"An error occurred in computing data measurements for dataset with arguments: {dataset_arguments_message}. Feel free to make an issue here: https://github.com/huggingface/data-measurements-tool/issues"
+        if args.email is not None:
+            server.sendmail("data.measurements.tool@gmail.com", args.email, "Subject: Data Measurements not Computed\n\n" + error_message)
+        print()
+        print("Data measurements not computed. ☹️")
+        print(error_message)
+        return
+    if not args.keep_local:
+        # Remove the dataset from local storage - we only want it stored on the hub.
+        print("Deleting measurements data locally at %s" % cache_path)
+        shutil.rmtree(cache_path)
+    else:
+        print("Measurements made available locally at %s" % cache_path)   
 
 if __name__ == "__main__":
     main()
