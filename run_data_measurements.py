import argparse
import json
import textwrap
from os import getenv
from os.path import join as pjoin
from pathlib import Path
<<<<<<< HEAD
import sys
#from dotenv import load_dotenv

from data_measurements import dataset_statistics, dataset_utils, zipf
=======
# TODO(Tristan): Fix this dependency
# from dotenv import load_dotenv
import plotly

from data_measurements import dataset_statistics
from utils import dataset_utils
>>>>>>> c5ae3a39
from huggingface_hub import create_repo, Repository, hf_api
import shutil
import smtplib, ssl
port = 465  # For SSL

<<<<<<< HEAD
#if Path(".env").is_file():
=======
# if Path(".env").is_file():
>>>>>>> c5ae3a39
#    load_dotenv(".env")

# TODO: Explain that this needs to be done/how to do it.
HF_TOKEN = getenv("HF_TOKEN")
EMAIL_PASSWORD = getenv("EMAIL_PASSWORD")

def load_or_prepare_widgets(ds_args, show_embeddings=False, show_perplexities=False, use_cache=False):
    """
    Loader specifically for the widgets used in the app.
    Args:
        ds_args:
        show_embeddings:
        show_perplexities:
        use_cache:

    Returns:

    """
    dataset_utils.make_cache_path(ds_args["cache_dir"])
    dstats = dataset_statistics.DatasetStatisticsCacheClass(**ds_args,
                                                            use_cache=use_cache)
    # Header widget
    dstats.load_or_prepare_dset_peek()
    # General stats widget
    dstats.load_or_prepare_general_stats()
    # Labels widget
    try:
        dstats.set_label_field("label")
        dstats.load_or_prepare_labels()
    except:
        pass
    # Text lengths widget
    dstats.load_or_prepare_text_lengths()
    if show_embeddings:
        # Embeddings widget
        dstats.load_or_prepare_embeddings()
    if show_perplexities:
        # Text perplexities widget
        dstats.load_or_prepare_text_perplexities()
    # Text duplicates widget
    dstats.load_or_prepare_text_duplicates()
    # nPMI widget
    dstats.load_or_prepare_npmi()
    npmi_stats = dstats.npmi_stats
    # Handling for all pairs; in the UI, people select.
    do_npmi(npmi_stats)
    # Zipf widget
    dstats.load_or_prepare_zipf()


def load_or_prepare(dataset_args, do_html=False, use_cache=False):
    do_all = False
    dstats = dataset_statistics.DatasetStatisticsCacheClass(**dataset_args, use_cache=use_cache)
    print("Loading dataset.")
    dstats.load_or_prepare_dataset()
    print("Dataset loaded.  Preparing vocab.")
    dstats.load_or_prepare_tokenized_df()
    print("Tokenized.")
    dstats.load_or_prepare_vocab()
    print("Vocab prepared.")

    if not dataset_args["calculation"]:
        do_all = True

    if do_all or dataset_args["calculation"] == "general":
        print("\n* Calculating general statistics.")
        dstats.load_or_prepare_general_stats()
        print("Done!")
        print("Basic text statistics now available at %s." % dstats.general_stats_json_fid)
        print(
            "Text duplicates now available at %s." % dstats.dup_counts_df_fid
        )

    if do_all or dataset_args["calculation"] == "lengths":
        print("\n* Calculating text lengths.")
        dstats.load_or_prepare_text_lengths()
<<<<<<< HEAD
        with open(tok_length_json_fid, "w+") as f:
            #json.dump(dstats.fig_tok_length.to_json(), f)
            print("Token lengths now available at %s." % tok_length_json_fid)
        if do_html:
            dstats.fig_tok_length(fig_tok_length_fid)
            print("Figure saved to %s." % fig_tok_length_fid)
=======
>>>>>>> c5ae3a39
        print("Done!")
        print("- Text length results now available at %s." % dstats.length_df_fid)
        print()


    if do_all or dataset_args["calculation"] == "labels":
        if not dstats.label_field:
            print("Warning: You asked for label calculation, but didn't provide "
                  "the labels field name.  Assuming it is 'label'...")
            dstats.set_label_field("label")
        print("\n* Calculating label distribution.")
        dstats.load_or_prepare_labels()
        print("Done!")
        print("Label distribution now available at %s." % dstats.label_dset_fid)
        print()

    if do_all or dataset_args["calculation"] == "npmi":
        print("\n* Preparing nPMI.")
        npmi_stats = dataset_statistics.nPMIStatisticsCacheClass(
            dstats, use_cache=use_cache
        )
        do_npmi(npmi_stats, use_cache=use_cache)
        print("Done!")
        print(
            "nPMI results now available in %s for all identity terms that "
            "occur more than 10 times and all words that "
            "co-occur with both terms."
            % npmi_stats.pmi_cache_path
        )

    if do_all or dataset_args["calculation"] == "zipf":
        print("\n* Preparing Zipf.")
        dstats.load_or_prepare_zipf()
        print("Done!")
<<<<<<< HEAD
        zipf_json_fid, zipf_fig_json_fid, zipf_fig_html_fid = zipf.get_zipf_fids(
            dstats.cache_path)
        print("Zipf results now available at %s." % zipf_json_fid)
        print(
            "Figure saved to %s, with corresponding json at %s."
            % (zipf_fig_html_fid, zipf_fig_json_fid)
        )
=======
        print("- Zipf results now available at %s." % dstats.zipf_fid)
        # Saving image as HTML
        zipf_html_fid = pjoin(dstats.cache_path, "zipf_fig.html")
        dstats.zipf_fig.write_html(zipf_html_fid)
        print("- HTML figure saved to %s" % (zipf_html_fid))
        # Saving image as json
        zipf_json_fid = pjoin(dstats.cache_path, "zipf_fig.json")
        with open(zipf_json_fid, "w+") as f:
            plotly.io.to_json(dstats.zipf_fig, f)
        print("- Json to create the HTML figure saved to %s" % (zipf_json_fid))
        print()
>>>>>>> c5ae3a39

    # Don't do this one until someone specifically asks for it -- takes awhile.
    if dataset_args["calculation"] == "embeddings":
        print("\n* Preparing text embeddings.")
        dstats.load_or_prepare_embeddings()

    # Don't do this one until someone specifically asks for it -- takes awhile.
    if dataset_args["calculation"] == "perplexities":
        print("\n* Preparing text perplexities.")
        dstats.load_or_prepare_text_perplexities()


def do_npmi(npmi_stats, use_cache=True):
    available_terms = npmi_stats.load_or_prepare_npmi_terms()
    completed_pairs = {}
    print("Iterating through terms for joint npmi.")
    for term1 in available_terms:
        for term2 in available_terms:
            if term1 != term2:
                sorted_terms = tuple(sorted([term1, term2]))
                if sorted_terms not in completed_pairs:
                    term1, term2 = sorted_terms
                    print("Computing nPMI statistics for %s and %s" % (term1, term2))
                    _ = npmi_stats.load_or_prepare_joint_npmi(sorted_terms)
                    completed_pairs[tuple(sorted_terms)] = {}


def get_text_label_df(
    ds_name,
    config_name,
    split_name,
    text_field,
    label_field,
    calculation,
    out_dir,
    do_html=False,
    prepare_gui=False,
    use_cache=True,
):
    if not use_cache:
        print("Not using any cache; starting afresh")
    ds_name_to_dict = dataset_utils.get_dataset_info_dicts(ds_name)
    if label_field:
        label_field, label_names = (
            ds_name_to_dict[ds_name][config_name]["features"][label_field][0]
            if len(ds_name_to_dict[ds_name][config_name]["features"][label_field]) > 0
            else ((), [])
        )
    else:
        label_field = ()
        label_names = []
    dataset_args = {
        "dset_name": ds_name,
        "dset_config": config_name,
        "split_name": split_name,
        "text_field": text_field,
        "label_field": label_field,
        "label_names": label_names,
        "calculation": calculation,
        "cache_dir": out_dir,
    }
    if prepare_gui:
        load_or_prepare_widgets(dataset_args, use_cache=use_cache)
    else:
        load_or_prepare(dataset_args, use_cache=use_cache)


def main():
    # TODO: Make this the Hugging Face arg parser
    parser = argparse.ArgumentParser(
        formatter_class=argparse.RawDescriptionHelpFormatter,
        description=textwrap.dedent(
            """

         Example for hate speech18 dataset:
         python3 run_data_measurements.py --dataset="hate_speech18" --config="default" --split="train" --feature="text"

         Example for IMDB dataset:
         python3 run_data_measurements.py --dataset="imdb" --config="plain_text" --split="train" --label_field="label" --feature="text"
         """
        ),
    )

    parser.add_argument(
        "-d", "--dataset", required=True, help="Name of dataset to prepare"
    )
    parser.add_argument(
        "-c", "--config", required=True, help="Dataset configuration to prepare"
    )
    parser.add_argument(
        "-s", "--split", required=True, type=str, help="Dataset split to prepare"
    )
    parser.add_argument(
        "-f",
        "--feature",
        required=True,
        nargs="+",
        type=str,
        default="text",
        help="Text column to prepare",
    )
    parser.add_argument(
        "-w",
        "--calculation",
        help="""What to calculate (defaults to everything except embeddings and perplexities).\n
                                                    Options are:\n

                                                    - `general` (for duplicate counts, missing values, length statistics.)\n

                                                    - `lengths` for text length distribution\n

                                                    - `labels` for label distribution\n

                                                    - `embeddings` (Warning: Slow.)\n

                                                    - `perplexities` (Warning: Slow.)\n

                                                    - `npmi` for word associations\n

                                                    - `zipf` for zipfian statistics
                                                    """,
    )
    parser.add_argument(
        "-l",
        "--label_field",
        type=str,
        required=False,
        default="",
        help="Field name for label column in dataset (Required if there is a label field that you want information about)",
    )
    parser.add_argument(
        "--cached",
        default=False,
        required=False,
        action="store_true",
        help="Whether to use cached files (Optional)",
    )
    parser.add_argument(
        "--do_html",
        default=False,
        required=False,
        action="store_true",
        help="Whether to write out corresponding HTML files (Optional)",
    )
    parser.add_argument("--out_dir", default="cache_dir", help="Where to write out to.")
    parser.add_argument(
        "--overwrite_previous",
        default=False,
        required=False,
        action="store_true",
        help="Whether to overwrite a previous cache for these same arguments (Optional)",
    )
    parser.add_argument(
        "--email",
        default=None,
        help="An email that recieves a message about whether the computation was successful. If email is not None, then you must have EMAIL_PASSWORD for the sender email (data.measurements.tool@gmail.com) in a file named .env at the root of this repo.")
    parser.add_argument(
        "--push_cache_to_hub",
        default=False,
        required=False,
        action="store_true",
        help="Whether to push the cache to the datameasurements organization on the hub. If you are using this option, you must have HF_TOKEN in a file named .env at the root of this repo.",
    )
    parser.add_argument("--prepare_GUI_data", default=False, required=False, action="store_true", help="Use this to process all of the stats used in the GUI.")
    parser.add_argument("--keep_local", default=True, required=False, action="store_true", help="Whether to save the data locally.")

    args = parser.parse_args()
    print("Proceeding with the following arguments:")
    print(args)
    # run_data_measurements.py -n hate_speech18 -c default -s train -f text -w npmi
    if args.email is not None:
        context = ssl.create_default_context()
        server = smtplib.SMTP_SSL("smtp.gmail.com", port, context=context)
        server.login("data.measurements.tool@gmail.com", EMAIL_PASSWORD)

<<<<<<< HEAD
    # The args specify that multiple features can be selected. ß
    # We combine them for the filename here.
    args.feature = ".".join(args.feature)
=======
    # The args specify that multiple features can be selected.
    # We combine them for the filename here.
    args.feature = ".".join(args.feature)

>>>>>>> c5ae3a39
    dataset_cache_dir = f"{args.dataset}_{args.config}_{args.split}_{args.feature}"
    cache_path = args.out_dir + "/" + dataset_cache_dir
    dataset_utils.make_cache_path(cache_path)

    dataset_arguments_message=f"dataset: {args.dataset}, config: {args.config}, split: {args.split}, feature: {args.feature}, label field: {args.label_field}"
    # Prepare some of the messages we use in different if-else/try-except cases later.
    not_computing_message = "As you specified, not overwriting the previous dataset cache."
    # Initialize the repository
    if args.push_cache_to_hub:
        try:
            create_repo(dataset_cache_dir, organization="datameasurements", repo_type="dataset", private=True, token=HF_TOKEN)
        # Error because the repo is already created
        except hf_api.HTTPError as err:
            if err.args[0] == "409 Client Error: Conflict for url: https://huggingface.co/api/repos/create - You already created this dataset repo":
                already_computed_message = f"Already created a repo for the dataset with arguments: {dataset_arguments_message}."
            else:
                already_computed_message = " - ".join(err.args)
            print(already_computed_message)
            if args.overwrite_previous:
                print("As you specified, overwriting previous cache.")
            else:
                print(not_computing_message)
                if args.email is not None:
                    server.sendmail("data.measurements.tool@gmail.com", args.email, "Subject: Data Measurments not Computed\n\n" + already_computed_message + " " + not_computing_message)
                return
        # Some other error that we do not anticipate.
        except Exception as err:
            error_message = f"There is an error on the hub that is preventing repo creation. Details: " + " - ".join(err.args)
            print(error_message)
            print(not_computing_message)
            if args.email is not None:
               server.sendmail("data.measurements.tool@gmail.com", args.email, "Subject: Data Measurments not Computed\n\n" + error_message + "\n" + not_computing_message)
            return
    # Run the measurements.
    try:
        if args.push_cache_to_hub:
            # TODO: This breaks if the cache path exists and it isn't a git repository (such as when someone has dev'ed locally and is moving to the online repo)
            # A solution would be something like this, although probably the .git directory
            # would also need to be checked to see if it's the *right* git repo.
            """
            n = 1
            new_cache_path = cache_path
            while os.path.exists(new_cache_path) and not os.path.exists(new_cache_path + "/.git"):
               print("Trying to clone from repo to %s, but it exists already and is not a git repo." % new_cache_path)
               new_cache_path = cache_path + "." + str(n)
               print("Trying to clone to %s instead" % new_cache_path)
               n += 1
            """
            repo = Repository(local_dir=cache_path, clone_from="datameasurements/" + dataset_cache_dir, repo_type="dataset", use_auth_token=HF_TOKEN)
            repo.lfs_track(["*.feather"])
        get_text_label_df(
            args.dataset,
            args.config,
            args.split,
            args.feature,
            args.label_field,
            args.calculation,
            args.out_dir,
            do_html=args.do_html,
            prepare_gui=args.prepare_GUI_data,
            use_cache=args.cached,
        )
        if args.push_cache_to_hub:
            repo.push_to_hub(commit_message="Added dataset cache.")
        computed_message = f"Data measurements have been computed for dataset with these arguments: {dataset_arguments_message}."
        print(computed_message)
        print()
        if args.email is not None:
            computed_message += "\nYou can return to the data measurements tool to view them at https://huggingface.co/spaces/datameasurements/data-measurements-tool"
            server.sendmail("data.measurements.tool@gmail.com", args.email, "Subject: Data Measurements Computed!\n\n" + computed_message)
            print(computed_message)
    except Exception as e:
        print(e)
        error_message = f"An error occurred in computing data measurements for dataset with arguments: {dataset_arguments_message}. Feel free to make an issue here: https://github.com/huggingface/data-measurements-tool/issues"
        if args.email is not None:
            server.sendmail("data.measurements.tool@gmail.com", args.email, "Subject: Data Measurements not Computed\n\n" + error_message)
        print()
        print("Data measurements not computed. ☹️")
        print(error_message)
        return
    if not args.keep_local:
        # Remove the dataset from local storage - we only want it stored on the hub.
        print("Deleting measurements data locally at %s" % cache_path)
        shutil.rmtree(cache_path)
    else:
        print("Measurements made available locally at %s" % cache_path)

if __name__ == "__main__":
    main()


    # Deleted this because of merge conflict -- saving here in case it should not have been deleted.
    # try:
    #    create_repo(dataset_cache_dir, organization="datameasurements", repo_type="dataset", private=True, token=HF_TOKEN)
    #except hf_api.HTTPError as err:
    #    if err.args[0] == "409 Client Error: Conflict for url: https://huggingface.co/api/repos/create - You already created this dataset repo":
    #        error_message = f"Already created a repo for the dataset with arguments: {dataset_arguments_message}."
    #    else:
    #        error_message = " - ".join(err.args)
    #    print(error_message)
    #    if args.overwrite_previous:
    #        print("Overwriting precious cache.")
    ## May never hit this.
    #except Exception as err:
    #    error_message = f"There is an error on the hub that is preventing repo creation. Details: " + " - ".join(err.args)
    #    not_computing_message = "Not computing the dataset cache."
    #    print(error_message)
    #    print(not_computing_message)
    #    if args.email is not None:
    #        server.sendmail("data.measurements.tool@gmail.com", args.email, "Subject: Data Measurments not Computed\n\n" + error_message + "\n" + not_computing_message)
    #    return
    #try:
    #    cache_path = args.out_dir + "/" + dataset_cache_dir
    #    repo = Repository(local_dir=cache_path, clone_from="datameasurements/" + dataset_cache_dir, repo_type="dataset", use_auth_token=HF_TOKEN)
    #    repo.lfs_track(["*.feather"])<|MERGE_RESOLUTION|>--- conflicted
+++ resolved
@@ -4,29 +4,20 @@
 from os import getenv
 from os.path import join as pjoin
 from pathlib import Path
-<<<<<<< HEAD
-import sys
-#from dotenv import load_dotenv
-
-from data_measurements import dataset_statistics, dataset_utils, zipf
-=======
+
 # TODO(Tristan): Fix this dependency
 # from dotenv import load_dotenv
 import plotly
 
 from data_measurements import dataset_statistics
+from data_measurements.zipf import zipf
 from utils import dataset_utils
->>>>>>> c5ae3a39
 from huggingface_hub import create_repo, Repository, hf_api
 import shutil
 import smtplib, ssl
 port = 465  # For SSL
 
-<<<<<<< HEAD
-#if Path(".env").is_file():
-=======
 # if Path(".env").is_file():
->>>>>>> c5ae3a39
 #    load_dotenv(".env")
 
 # TODO: Explain that this needs to be done/how to do it.
@@ -103,15 +94,6 @@
     if do_all or dataset_args["calculation"] == "lengths":
         print("\n* Calculating text lengths.")
         dstats.load_or_prepare_text_lengths()
-<<<<<<< HEAD
-        with open(tok_length_json_fid, "w+") as f:
-            #json.dump(dstats.fig_tok_length.to_json(), f)
-            print("Token lengths now available at %s." % tok_length_json_fid)
-        if do_html:
-            dstats.fig_tok_length(fig_tok_length_fid)
-            print("Figure saved to %s." % fig_tok_length_fid)
-=======
->>>>>>> c5ae3a39
         print("Done!")
         print("- Text length results now available at %s." % dstats.length_df_fid)
         print()
@@ -146,7 +128,6 @@
         print("\n* Preparing Zipf.")
         dstats.load_or_prepare_zipf()
         print("Done!")
-<<<<<<< HEAD
         zipf_json_fid, zipf_fig_json_fid, zipf_fig_html_fid = zipf.get_zipf_fids(
             dstats.cache_path)
         print("Zipf results now available at %s." % zipf_json_fid)
@@ -154,19 +135,6 @@
             "Figure saved to %s, with corresponding json at %s."
             % (zipf_fig_html_fid, zipf_fig_json_fid)
         )
-=======
-        print("- Zipf results now available at %s." % dstats.zipf_fid)
-        # Saving image as HTML
-        zipf_html_fid = pjoin(dstats.cache_path, "zipf_fig.html")
-        dstats.zipf_fig.write_html(zipf_html_fid)
-        print("- HTML figure saved to %s" % (zipf_html_fid))
-        # Saving image as json
-        zipf_json_fid = pjoin(dstats.cache_path, "zipf_fig.json")
-        with open(zipf_json_fid, "w+") as f:
-            plotly.io.to_json(dstats.zipf_fig, f)
-        print("- Json to create the HTML figure saved to %s" % (zipf_json_fid))
-        print()
->>>>>>> c5ae3a39
 
     # Don't do this one until someone specifically asks for it -- takes awhile.
     if dataset_args["calculation"] == "embeddings":
@@ -342,16 +310,10 @@
         server = smtplib.SMTP_SSL("smtp.gmail.com", port, context=context)
         server.login("data.measurements.tool@gmail.com", EMAIL_PASSWORD)
 
-<<<<<<< HEAD
-    # The args specify that multiple features can be selected. ß
-    # We combine them for the filename here.
-    args.feature = ".".join(args.feature)
-=======
     # The args specify that multiple features can be selected.
     # We combine them for the filename here.
     args.feature = ".".join(args.feature)
 
->>>>>>> c5ae3a39
     dataset_cache_dir = f"{args.dataset}_{args.config}_{args.split}_{args.feature}"
     cache_path = args.out_dir + "/" + dataset_cache_dir
     dataset_utils.make_cache_path(cache_path)
