--- conflicted
+++ resolved
@@ -29,18 +29,7 @@
     Returns:
 
     """
-<<<<<<< HEAD
-    # TODO(meg): Remove in favor of dataset_utils.make_cache_path
-    if not isdir(ds_args["cache_dir"]):
-        print("Creating cache")
-        # We need to preprocess everything.
-        # This should eventually all go into a prepare_dataset CLI
-        mkdir(ds_args["cache_dir"])
-
-
-=======
     dataset_utils.make_cache_path(ds_args["cache_dir"])
->>>>>>> 23094a93
     dstats = dataset_statistics.DatasetStatisticsCacheClass(**ds_args,
                                                             use_cache=use_cache)
     # Header widget
@@ -299,11 +288,6 @@
         action="store_true",
         help="Whether to overwrite a previous cache for these same arguments (Optional)",
     )
-<<<<<<< HEAD
-    parser.add_argument("--email", default=None, help="Email to report whether the computation was successful")
-    parser.add_argument("--local", default=False, required=False, action="store_true", help="Whether to just run this locally.")
-    parser.add_argument("--keep_local", default=False, required=False, action="store_true", help="Whether to save local files when working with the repo online.")
-=======
     parser.add_argument(
         "--email",
         default=None,
@@ -317,7 +301,6 @@
     )
     parser.add_argument("--prepare_GUI_data", default=False, required=False, action="store_true", help="Use this to process all of the stats used in the GUI.")
     parser.add_argument("--keep_local", default=True, required=False, action="store_true", help="Whether to save the data locally.")
->>>>>>> 23094a93
 
     args = parser.parse_args()
     print("Proceeding with the following arguments:")
@@ -330,11 +313,7 @@
 
     dataset_cache_dir = f"{args.dataset}_{args.config}_{args.split}_{args.feature}"
     cache_path = args.out_dir + "/" + dataset_cache_dir
-<<<<<<< HEAD
-    dataset_arguments_message=f"dataset: {args.dataset}, config: {args.config}, split: {args.split}, feature: {args.feature}, label field: {args.label_field}"
-    if args.local:
-        dataset_utils.make_cache_path(cache_path)
-=======
+
     dataset_utils.make_cache_path(cache_path)
 
     dataset_arguments_message=f"dataset: {args.dataset}, config: {args.config}, split: {args.split}, feature: {args.feature}, label field: {args.label_field}"
@@ -383,7 +362,6 @@
             """
             repo = Repository(local_dir=cache_path, clone_from="datameasurements/" + dataset_cache_dir, repo_type="dataset", use_auth_token=HF_TOKEN)
             repo.lfs_track(["*.feather"])
->>>>>>> 23094a93
         get_text_label_df(
             args.dataset,
             args.config,
@@ -396,53 +374,6 @@
             prepare_gui=args.prepare_GUI_data,
             use_cache=args.cached,
         )
-<<<<<<< HEAD
-    else:
-        try:
-            create_repo(dataset_cache_dir, organization="datameasurements", repo_type="dataset", private=True, token=HF_TOKEN)
-        except Exception as e:
-            print(e)
-            already_computed_message = f"Already created a repo for the dataset with arguments: {dataset_arguments_message}. Or there is an error on the hub that is preventing repo creation."
-            print(already_computed_message)
-            if args.overwrite_previous:
-                print("Computing new cache regardless.")
-            else:
-                not_computing_message = "Not computing the dataset cache."
-                print(not_computing_message)
-                if args.email is not None:
-                    server.sendmail("data.measurements.tool@gmail.com", args.email, "Subject: Data Measurments not Computed\n\n" + already_computed_message + " " + not_computing_message)
-                return
-        try:
-            repo = Repository(local_dir=cache_path, clone_from="datameasurements/" + dataset_cache_dir, repo_type="dataset", use_auth_token=HF_TOKEN)
-            repo.lfs_track(["*.feather"])
-            get_text_label_df(
-                args.dataset,
-                args.config,
-                args.split,
-                args.feature,
-                args.label_field,
-                args.calculation,
-                args.out_dir,
-                do_html=args.do_html,
-                use_cache=args.cached,
-            )
-            repo.push_to_hub(commit_message="Added dataset cache.")
-
-            if not args.keep_local:
-                # Remove the dataset from local storage - we only want it stored on the hub.
-                shutil.rmtree(cache_path)
-
-            print()
-            if args.email is not None:
-                computed_message = f"Data measurements have been computed for dataset with these arguments: {dataset_arguments_message}. You can return to the data measurements tool to view them at https://huggingface.co/spaces/datameasurements/data-measurements-tool"
-                server.sendmail("data.measurements.tool@gmail.com", args.email, "Subject: Data Measurements Computed!\n\n" + computed_message)
-        except Exception as e:
-            print(e)
-            if args.email is not None:
-                error_message = f"An error occurred in computing data measurements for dataset with arguments: {dataset_arguments_message}. Feel free to make an issue here: https://github.com/huggingface/data-measurements-tool/issues"
-                server.sendmail("data.measurements.tool@gmail.com", args.email, "Subject: Data Measurements not Computed\n\n" + error_message)
-
-=======
         if args.push_cache_to_hub:
             repo.push_to_hub(commit_message="Added dataset cache.")
         computed_message = f"Data measurements have been computed for dataset with these arguments: {dataset_arguments_message}."
@@ -466,8 +397,7 @@
         print("Deleting measurements data locally at %s" % cache_path)
         shutil.rmtree(cache_path)
     else:
-        print("Measurements made available locally at %s" % cache_path)   
->>>>>>> 23094a93
+        print("Measurements made available locally at %s" % cache_path)
 
 if __name__ == "__main__":
     main()
