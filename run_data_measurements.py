--- conflicted
+++ resolved
@@ -89,15 +89,6 @@
     if do_all or dataset_args["calculation"] == "lengths":
         print("\n* Calculating text lengths.")
         dstats.load_or_prepare_text_lengths()
-<<<<<<< HEAD
-=======
-        with open(tok_length_json_fid, "w+") as f:
-            #json.dump(dstats.fig_tok_length.to_json(), f)
-            print("Token lengths now available at %s." % tok_length_json_fid)
-        if do_html:
-            dstats.fig_tok_length.write_html(fig_tok_length_fid)
-            print("Figure saved to %s." % fig_tok_length_fid)
->>>>>>> 98054bc1
         print("Done!")
         print("- Text length results now available at %s." % dstats.length_df_fid)
         print()
