--- conflicted
+++ resolved
@@ -291,11 +291,7 @@
     # run_data_measurements.py -n hate_speech18 -c default -s train -f text -w npmi
     if args.email is not None:
         context = ssl.create_default_context()
-<<<<<<< HEAD
         server = smtplib.SMTP_SSL("smtp.gmail.com", port=465, context=context)
-=======
-        server = smtplib.SMTP_SSL("smtp.gmail.com", port=4028, context=context)
->>>>>>> 9afeb9ac
         server.login("data.measurements.tool@gmail.com", EMAIL_PASSWORD)
 
     dataset_cache_dir = f"{args.dataset}_{args.config}_{args.split}_{args.feature}"
