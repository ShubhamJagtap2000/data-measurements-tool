--- conflicted
+++ resolved
@@ -24,29 +24,7 @@
 from utils import dataset_utils
 from utils import streamlit_utils as st_utils
 
-<<<<<<< HEAD
 logs = utils.prepare_logging(__file__)
-=======
-logs = logging.getLogger(__name__)
-logs.setLevel(logging.WARNING)
-logs.propagate = False
-
-if not logs.handlers:
-    # Logging info to log file
-    file = logging.FileHandler("./log_files/app.log")
-    fileformat = logging.Formatter("%(asctime)s:%(message)s")
-    file.setLevel(logging.INFO)
-    file.setFormatter(fileformat)
-
-    # Logging debug messages to stream
-    stream = logging.StreamHandler()
-    streamformat = logging.Formatter("[data_measurements_tool] %(message)s")
-    stream.setLevel(logging.WARNING)
-    stream.setFormatter(streamformat)
-
-    logs.addHandler(file)
-    logs.addHandler(stream)
->>>>>>> 08e2f2dd
 
 st.set_page_config(
     page_title="Demo to showcase dataset metrics",
