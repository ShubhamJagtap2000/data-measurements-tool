import gradio as gr
import pandas as pd

from widgets.widget_base import Widget
from data_measurements.dataset_statistics import DatasetStatisticsCacheClass as dmt_cls
import utils

logs = utils.prepare_logging(__file__)


class Npmi(Widget):
    def __init__(self):
        self.npmi_first_word = gr.Dropdown(
            render=False, label="What is the first word you want to select?"
        )
        self.npmi_second_word = gr.Dropdown(
            render=False, label="What is the second word you want to select?"
        )
        self.npmi_error_text = gr.Markdown(render=False)
        self.npmi_df = gr.HTML(render=False)
        self.sort = gr.Dropdown(label="Sort By Column", render=False)
        self.npmi_empty_text = gr.Markdown(render=False)
        self.npmi_description = gr.Markdown(render=False)

    @property
    def output_components(self):
        return [
            self.npmi_first_word,
            self.npmi_second_word,
            self.sort,
            self.npmi_error_text,
            self.npmi_df,
            self.npmi_description,
            self.npmi_empty_text,
        ]

    def render(self):
        with gr.TabItem("Word Association: nPMI"):
            self.npmi_description.render()
            self.npmi_first_word.render()
            self.npmi_second_word.render()
            self.sort.render()
            self.npmi_df.render()
            self.npmi_empty_text.render()
            self.npmi_error_text.render()

    def update(self, dstats: dmt_cls):
        min_vocab = dstats.min_vocab_count
        npmi_stats = dstats.npmi_obj
        available_terms = npmi_stats.avail_identity_terms
        output = {comp: gr.update(visible=False) for comp in self.output_components}
        if npmi_stats and len(available_terms) > 0:
            output[self.npmi_description] = gr.Markdown.update(
                value=self.expander_npmi_description(min_vocab), visible=True
            )
            output[self.npmi_first_word] = gr.Dropdown.update(
                choices=available_terms, value=available_terms[0], visible=True
            )
            output[self.npmi_second_word] = gr.Dropdown.update(
                choices=available_terms[::-1], value=available_terms[-1], visible=True
            )
            output[self.sort] = gr.Dropdown.update(choices=['bias', available_terms[0], available_terms[-1]],
                                                   value='bias')
            output.update(
                self.npmi_show(available_terms[0], available_terms[-1], 'bias', dstats)
            )
        else:
            output[self.npmi_error_text] = gr.Markdown.update(
                visible=True,
                value="No words found co-occurring with both of the selected identity terms.",
            )
        return output

    def npmi_show(self, term1, term2, sort_col, dstats):
        npmi_stats = dstats.npmi_obj
        paired_results = npmi_stats.get_display(term1, term2)
        output = {}
        if paired_results.empty:
            output[self.npmi_empty_text] = gr.Markdown.update(
                value="""No words that co-occur enough times for results! Or there's a 🐛. 
                        Or we're still computing this one. 🤷""",
                visible=True,
            )
            output[self.npmi_df] = gr.DataFrame.update(visible=False)
        else:
            output[self.npmi_empty_text] = gr.Markdown.update(visible=False)
            logs.debug("Results to be shown in streamlit are")
            logs.debug(paired_results)
            s = pd.DataFrame(
                paired_results.sort_values(sort_col, ascending=False)
            )
            s.index.name = "word"
<<<<<<< HEAD
=======
            s = s.reset_index().round(4)
>>>>>>> c7b15455
            bias_col = [col for col in s.columns if col != "word"]
            # Keep the dataframe from being crazy big.
            if s.shape[0] > 10000:
                bias_thres = max(abs(s[s[0]][5000]), abs(s[s[0]][-5000]))
                logs.info(f"filtering with bias threshold: {bias_thres}")
                s_filtered = s[s[0].abs() > bias_thres]
            else:
                s_filtered = s
            out_df = (
                s_filtered.style.background_gradient(subset=bias_col)
                .format(formatter="{:,.3f}", subset=bias_col)
                .set_properties(**{"text-align": "center", "width": "100em"})
                .set_caption(
                    "nPMI scores between the selected identity terms and the words they both co-occur with"
                )
            )
            output[self.npmi_df] = out_df.to_html()
        return output

    @staticmethod
    def expander_npmi_description(min_vocab):
        return f"""
        Use this widget to identify problematic biases and stereotypes in 
        your data.

        nPMI scores for a word help to identify potentially
        problematic associations, ranked by how close the association is.

        nPMI bias scores for paired words help to identify how word
        associations are skewed between the selected selected words
        ([Aka et al., 2021](https://arxiv.org/abs/2103.03417)).

        You can select from gender and sexual orientation
        identity terms that appear in the dataset at least {min_vocab} times.

        The resulting ranked words are those that co-occur with both identity terms.

        The more *positive* the score, the more associated the word is with 
        the first identity term.
        The more *negative* the score, the more associated the word is with 
        the second identity term.

        -----
        """

    def update_sort_and_npmi(self, first_word, second_word, sort_col, dstats):
        output = {self.sort: gr.Dropdown.update(choices=['bias', first_word, second_word],
                                                value='bias')}
        new_df = self.npmi_show(first_word, second_word, sort_col, dstats)
        output.update(new_df)
        return output

    def add_events(self, state: gr.State):
        self.npmi_first_word.change(
            self.update_sort_and_npmi,
            inputs=[self.npmi_first_word, self.npmi_second_word, self.sort, state],
            outputs=[self.npmi_df, self.npmi_empty_text, self.sort],
        )
        self.npmi_second_word.change(
            self.update_sort_and_npmi,
            inputs=[self.npmi_first_word, self.npmi_second_word, self.sort, state],
            outputs=[self.npmi_df, self.npmi_empty_text, self.sort],
        )
        self.sort.change(
            self.npmi_show,
            inputs=[self.npmi_first_word, self.npmi_second_word, self.sort, state],
            outputs=[self.npmi_df, self.npmi_empty_text],
        )<|MERGE_RESOLUTION|>--- conflicted
+++ resolved
@@ -90,10 +90,7 @@
                 paired_results.sort_values(sort_col, ascending=False)
             )
             s.index.name = "word"
-<<<<<<< HEAD
-=======
             s = s.reset_index().round(4)
->>>>>>> c7b15455
             bias_col = [col for col in s.columns if col != "word"]
             # Keep the dataframe from being crazy big.
             if s.shape[0] > 10000:
