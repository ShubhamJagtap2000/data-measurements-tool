# Copyright 2021 The HuggingFace Team. All rights reserved.
#
# Licensed under the Apache License, Version 2.0 (the "License");
# you may not use this file except in compliance with the License.
# You may obtain a copy of the License at
#
#     http://www.apache.org/licenses/LICENSE-2.0
#
# Unless required by applicable law or agreed to in writing, software
# distributed under the License is distributed on an "AS IS" BASIS,
# WITHOUT WARRANTIES OR CONDITIONS OF ANY KIND, either express or implied.
# See the License for the specific language governing permissions and
# limitations under the License.

import warnings
import utils
import utils.dataset_utils as ds_utils
from utils.dataset_utils import (CNT, TOKENIZED_FIELD)

import numpy as np
import pandas as pd
from sklearn.preprocessing import MultiLabelBinarizer
from os.path import join as pjoin

# Might be nice to print to log instead? Happens when we drop closed class.
warnings.filterwarnings(action="ignore", category=UserWarning)
# When we divide by 0 in log
np.seterr(divide="ignore")

# treating inf values as NaN as well
pd.set_option("use_inf_as_na", True)

logs = utils.prepare_logging(__file__)

_NUM_BATCHES = 500


class DMTHelper:
    """Helper class for the Data Measurements Tool.
    This allows us to keep all variables and functions related to labels
    in one file.
    """

    def __init__(self, dstats, identity_terms, use_cache=False, save=True):
        self.dstats = dstats
        self.use_cache = use_cache
        self.save = save
        tokenized_df = dstats.tokenized_df
        self.tokenized_sentence_df = tokenized_df[TOKENIZED_FIELD]
        self.vocab_counts_df = dstats.vocab_counts_df
        # Cutoff for the number of times something must occur to be included
        self.min_count = dstats.min_vocab_count
        self.npmi_cache_path = pjoin(dstats.dataset_cache_dir, "npmi")
        ds_utils.make_path(self.npmi_cache_path)
        self.npmi_terms_json_fid = pjoin(self.npmi_cache_path, "npmi_terms.json")
        #self.npmi_df_fid = pjoin(self.npmi_cache_path, "npmi_results.feather")
        self.npmi_results_json_fid_dict = {}
        for identity_term in identity_terms:
            json_fid = pjoin(self.npmi_cache_path, "word_associations-" + identity_term + ".json")
            self.npmi_results_json_fid_dict[identity_term] = json_fid
        #self.npmi_results_json_prefix = self.npmi_cache_path + "/word_associations-"
        # TODO: Users ideally can type in whatever words they want.
        # This is the full list of terms.
        self.identity_terms = identity_terms
        logs.info("Using term list:")
        logs.info(self.identity_terms)
        # identity_terms terms that are available more than _MIN_VOCAB_COUNT times
        self.avail_identity_terms = []
        # TODO: Let users specify
        self.open_class_only = True
        self.joint_npmi_df_dict = {}
        self.subgroup_results_dict = {}
        self.subgroup_files = {}
        self.npmi_results_dict = {}

    def run_DMT_processing(self, load_only=False):
        # Sets the identity terms that can be used
        self.load_or_prepare_avail_identity_terms(load_only=load_only)
        # Gets the npmi scores and pair-wise differences for the identity terms.
        self.load_or_prepare_npmi_results()

    def load_or_prepare_npmi_results(self, load_only=False):
        # If we're trying to use the cache of available terms
        if self.use_cache:
            self.npmi_results_dict = self._load_npmi_results_cache()
        # Figure out the identity terms if we're not just loading from cache
        if not load_only:
            if not self.npmi_results_dict:
                npmi_obj = nPMI(self.dstats.vocab_counts_df,
                                self.tokenized_sentence_df,
                                self.avail_identity_terms)
                self.npmi_results_dict = npmi_obj.npmi_results_dict
            # Finish
            if self.save:
                self._write_cache()

    def load_or_prepare_avail_identity_terms(self, load_only=False):
        """
        Figures out what identity terms the user can select, based on whether
        they occur more than self.min_vocab_count times
        :return: Identity terms occurring at least self.min_vocab_count times.
        """
        # If we're trying to use the cache of available terms
        if self.use_cache:
            self.avail_identity_terms = self._load_identity_cache()
            if self.avail_identity_terms:
                logs.info(
                    "Loaded identity terms that occur > %s times" % self.min_count)
        # Figure out the identity terms if we're not just loading from cache
        if not load_only:
            if not self.avail_identity_terms:
                self.avail_identity_terms = self._prepare_identity_terms()
            # Finish
            if self.save:
                # TODO:PICKUPHERE
                self._write_cache()

    def _load_identity_cache(self):
        if exists(self.npmi_terms_json_fid):
            avail_identity_terms = json.load(open(self.npmi_terms_json_fid))
            return avail_identity_terms
        return []

    def _load_npmi_results_cache(self):
        npmi_results_dict = {}
        for subgroup in self.identity_terms:
            npmi_results_json_subgroup_fid = self.npmi_results_json_fid_dict[subgroup]
            if exists(npmi_results_json_subgroup_fid):
                npmi_results_dict[subgroup] = ds_utils.read_json(npmi_results_json_subgroup_fid)
        return npmi_results_dict
        #if exists(self.npmi_df_fid):
        #    npmi_results = ds_utils.read_df(self.npmi_terms_json_fid)
        #    return npmi_results
        #return None

    def _prepare_identity_terms(self):
        """Uses DataFrame magic to return those terms that appear
        greater than min_vocab times."""
        # Mask to get the identity terms
        true_false = [term in self.vocab_counts_df.index for term in
                      self.identity_terms]
        # List of identity terms
        word_list_tmp = [x for x, y in zip(self.identity_terms, true_false) if
                         y]
        # Whether said identity terms have a count > min_count
        true_false_counts = [
            self.vocab_counts_df.loc[word, CNT] >= self.min_count for word in
            word_list_tmp]
        # List of identity terms with a count higher than min_count
        avail_identity_terms = [word for word, y in
                                zip(word_list_tmp, true_false_counts) if y]
        logs.debug("Identity terms that occur > %s times are:" % self.min_count)
        logs.debug(avail_identity_terms)
        return avail_identity_terms

    def _write_cache(self):
        ds_utils.make_path(self.npmi_cache_path)
        if self.avail_identity_terms:
            ds_utils.write_json(self.avail_identity_terms, self.npmi_terms_json_fid)
        for subgroup in self.npmi_results_dict:
            #ds_utils.write_df(self.npmi_results, self.npmi_df_fid)
            npmi_results_json_subgroup_fid = self.npmi_results_json_fid_dict[subgroup]
            ds_utils.write_json(self.npmi_results_dict[subgroup], npmi_results_json_subgroup_fid)

    def get_available_terms(self):
        return self.load_or_prepare_identity_terms()

    def get_filenames(self):
        filenames = {"available terms":self.npmi_terms_json_fid, "results":self.npmi_results_json_fid_dict}
        return filenames


class nPMI:
<<<<<<< HEAD
    """
    Uses the vocabulary dataframe and tokenized sentences to calculate co-occurrence
    statistics.
    """

    def __init__(self, vocab_counts_df, tokenized_sentence_df, identity_terms):
        logs.debug("Initiating npmi class.")
        self.vocab_counts_df = vocab_counts_df
        logs.debug("vocabulary is is")
        logs.debug(self.vocab_counts_df)
        self.tokenized_sentence_df = tokenized_sentence_df
        logs.debug("tokenized dataframe is")
        logs.debug(self.tokenized_sentence_df)
        self.identity_terms = identity_terms
        logs.info("Counting word coocurrences....")
        # self.word_cnt_per_sentence holds # sentences x # words
        self.word_cnt_per_sentence = count_words_per_sentence(
            tokenized_sentence_df, vocab_counts_df, _NUM_BATCHES)
        logs.info(self.word_cnt_per_sentence)
        logs.info("identity terms are")
        logs.info(self.identity_terms)
        self.npmi_results_dict = self.calc_metrics()
        #self.npmi_bias_df = self.calc_metrics()
        #print(self.npmi_bias_df)

    def calc_paired_metrics(self):
        pass

    def calc_metrics(self):
        npmi_bias_dict = {}
        # The columns should be identical sizes, so this hopefully won't have an effect.
        take_bigger = lambda s1, s2: s1 if s1.sum() < s2.sum() else s2
        for subgroup in self.identity_terms:
            logs.info("Calculating for %s " % subgroup)
            # Index of the subgroup word in the sparse vector
            subgroup_idx = self.vocab_counts_df.index.get_loc(subgroup)
            logs.debug("Calculating co-occurrences...")
            df_coo = self.calc_cooccurrences(subgroup, subgroup_idx)
            vocab_cooc_df = self.set_columm_names(df_coo, subgroup)
            logs.debug("Converting from vocab indexes to vocab, we now have:")
            logs.debug(vocab_cooc_df)
            logs.debug("Calculating PMI...")
            pmi_df = self.calc_PMI(vocab_cooc_df, subgroup)
            logs.debug(pmi_df)
            logs.debug("Calculating nPMI...")
            npmi_df = self.calc_nPMI(pmi_df, vocab_cooc_df, subgroup)
            logs.debug(npmi_df)
            # Create a datastructure for all the calculations.
            npmi_bias_dict[subgroup] = {"count":vocab_cooc_df.to_dict(), "pmi":pmi_df.to_dict(), "npmi": npmi_df.to_dict()}#vocab_cooc_df.combine(pmi_df, take_bigger, fill_value=0).combine(npmi_df, take_bigger, fill_value=0)
            #logs.debug("npmi_bias_dict is:")
            #print(npmi_bias_dict)
        #npmi_bias_df = pd.DataFrame(npmi_bias_dict, index=["count", "npmi", "pmi"])
        return npmi_bias_dict

=======
    # TODO: Expand beyond pairwise
    def __init__(
        self,
        vocab_counts_df,
        tokenized_df,
        tokenized_col_name="tokenized_text",
    ):
        logs.debug("Initiating npmi class.")
        logs.debug("vocab is")
        logs.debug(vocab_counts_df)
        self.vocab_counts_df = vocab_counts_df
        logs.debug("tokenized is")
        self.tokenized_df = tokenized_df
        logs.debug(self.tokenized_df)
        self.tokenized_col_name = tokenized_col_name
        # self.mlb_list holds num batches x num_sentences
        self.mlb_list = []

    def binarize_words_in_sentence(self):
        logs.debug("Creating co-occurrence matrix for PMI calculations.")
        batches = np.linspace(0, self.tokenized_df.shape[0], _NUM_BATCHES).astype(int)
        i = 0
        # Creates list of size (# batches x # sentences)
        while i < len(batches) - 1:
            # Makes a sparse matrix (shape: # sentences x # words),
            # with the occurrence of each word per sentence.
            mlb = MultiLabelBinarizer(classes=self.vocab_counts_df.index)
            # Print out the progress every 100 batches.
            if not i % 100:
                logs.debug(
                    "%s of %s sentence binarize batches." % (str(i), str(len(batches)))
                )
            # Returns series: batch size x num_words
            mlb_series = mlb.fit_transform(
                self.tokenized_df[self.tokenized_col_name][batches[i]:batches[i + 1]]
            )
            i += 1
            self.mlb_list.append(mlb_series)
>>>>>>> 241526e1

    def calc_cooccurrences(self, subgroup, subgroup_idx):
        initialize = True
        coo_df = None
<<<<<<< HEAD
        # Big computation here!  Should only happen once per subgroup.
        logs.debug(
            "Approaching big computation! Here, we binarize all words in the sentences, making a sparse matrix of sentences."
        )
        for batch_id in range(len(self.word_cnt_per_sentence)):
            if not batch_id % 100:
                logs.debug(
                    "%s of %s co-occurrence count batches"
                    % (str(batch_id), str(len(self.word_cnt_per_sentence)))
=======
        # Big computation here!  Should only happen once.
        logs.debug(
            "Approaching big computation! Here, we binarize all words in the sentences, making a sparse matrix of sentences."
        )
        if not self.mlb_list:
            self.binarize_words_in_sentence()
        for batch_id in range(len(self.mlb_list)):
            # Every 100 batches, print out the progress.
            if not batch_id % 100:
                logs.debug(
                    "%s of %s co-occurrence count batches"
                    % (str(batch_id), str(len(self.mlb_list)))
>>>>>>> 241526e1
                )
            # List of all the sentences (list of vocab) in that batch
            batch_sentence_row = self.word_cnt_per_sentence[batch_id]
            # Dataframe of # sentences in batch x vocabulary size
            sent_batch_df = pd.DataFrame(batch_sentence_row)
            # Subgroup counts per-sentence for the given batch
            subgroup_df = sent_batch_df[subgroup_idx]
            subgroup_df.columns = [subgroup]
            # Remove the sentences where the count of the subgroup is 0.
            # This way we have less computation & resources needs.
            subgroup_df = subgroup_df[subgroup_df > 0]
            mlb_subgroup_only = sent_batch_df[sent_batch_df[subgroup_idx] > 0]
<<<<<<< HEAD
            if not batch_id % 100:
                logs.debug("Removing 0 counts, subgroup_df is")
                logs.debug(subgroup_df)
                logs.debug("mlb subgroup only is")
                logs.debug(mlb_subgroup_only)
                # Create cooccurrence matrix for the given subgroup and all words.
                logs.debug("Now we do the transpose approach for co-occurrences")
=======
            # Create cooccurrence matrix for the given subgroup and all words.
>>>>>>> 241526e1
            batch_coo_df = pd.DataFrame(mlb_subgroup_only.T.dot(subgroup_df))
            # Creates a batch-sized dataframe of co-occurrence counts.
            # Note these could just be summed rather than be batch size.
            if initialize:
                coo_df = batch_coo_df
            else:
                coo_df = coo_df.add(batch_coo_df, fill_value=0)
<<<<<<< HEAD
            if not batch_id % 100:
                logs.debug("coo_df is")
                logs.debug(coo_df)
=======
>>>>>>> 241526e1
            initialize = False
        logs.debug("Returning co-occurrence matrix")
        logs.debug(coo_df)
        return pd.DataFrame(coo_df)

<<<<<<< HEAD
    def set_columm_names(self, df_coo, subgroup):
=======
    @staticmethod
    def calc_paired_metrics(subgroup_pair, subgroup_npmi_dict):
        """
        Calculates nPMI metrics between paired subgroups.
        Special handling for a subgroup paired with itself.
        :param subgroup_npmi_dict: vocab, pmi, and npmi for each subgroup.
        :return:

        Args:
            subgroup_pair:
        """
        paired_results_dict = {"npmi": {}, "pmi": {}, "count": {}}
        # Canonical ordering. This is done previously, but just in case...
        subgroup1, subgroup2 = sorted(subgroup_pair)
        vocab_cooc_df1, pmi_df1, npmi_df1 = subgroup_npmi_dict[subgroup1]
        logs.debug("vocab cooc")
        logs.debug(vocab_cooc_df1)
        if subgroup1 == subgroup2:
            shared_npmi_df = npmi_df1
            shared_pmi_df = pmi_df1
            shared_vocab_cooc_df = vocab_cooc_df1
        else:
            vocab_cooc_df2, pmi_df2, npmi_df2 = subgroup_npmi_dict[subgroup2]
            logs.debug("vocab cooc2")
            logs.debug(vocab_cooc_df2)
            # Note that lsuffix and rsuffix should not come into play.
            shared_npmi_df = npmi_df1.join(
                npmi_df2, how="inner", lsuffix="1", rsuffix="2"
            )
            shared_pmi_df = pmi_df1.join(pmi_df2, how="inner", lsuffix="1", rsuffix="2")
            shared_vocab_cooc_df = vocab_cooc_df1.join(
                vocab_cooc_df2, how="inner", lsuffix="1", rsuffix="2"
            )
            shared_vocab_cooc_df = shared_vocab_cooc_df.dropna()
            shared_vocab_cooc_df = shared_vocab_cooc_df[
                shared_vocab_cooc_df.index.notnull()
            ]
            logs.debug("shared npmi df")
            logs.debug(shared_npmi_df)
            logs.debug("shared vocab df")
            logs.debug(shared_vocab_cooc_df)
        npmi_bias = (
            shared_npmi_df[subgroup1 + "-npmi"] - shared_npmi_df[subgroup2 + "-npmi"]
        )
        paired_results_dict["npmi-bias"] = npmi_bias.dropna()
        paired_results_dict["npmi"] = shared_npmi_df.dropna()
        paired_results_dict["pmi"] = shared_pmi_df.dropna()
        paired_results_dict["count"] = shared_vocab_cooc_df.dropna()
        return paired_results_dict

    def calc_metrics(self, subgroup):
        # Index of the subgroup word in the sparse vector
        subgroup_idx = self.vocab_counts_df.index.get_loc(subgroup)
        logs.debug("Calculating co-occurrences...")
        df_coo = self.calc_cooccurrences(subgroup, subgroup_idx)
        vocab_cooc_df = self.set_idx_cols(df_coo, subgroup)
        logs.debug(vocab_cooc_df)
        logs.debug("Calculating PMI...")
        pmi_df = self.calc_PMI(vocab_cooc_df, subgroup)
        logs.debug(pmi_df)
        logs.debug("Calculating nPMI...")
        npmi_df = self.calc_nPMI(pmi_df, vocab_cooc_df, subgroup)
        logs.debug(npmi_df)
        return vocab_cooc_df, pmi_df, npmi_df

    def set_idx_cols(self, df_coo, subgroup):
>>>>>>> 241526e1
        """
        :param df_coo: Co-occurrence counts for subgroup, length is num_words
        :return:
        """
        count_df = df_coo.set_index(self.vocab_counts_df.index)
        count_df = count_df.loc[~(count_df == 0).all(axis=1)]
        count_df.columns = [subgroup + "-count"]
        count_df[subgroup + "-count"] = count_df[subgroup + "-count"].astype(
            int)
        print("count_df is")
        print(count_df)
        return count_df

    def calc_PMI(self, vocab_cooc_df, subgroup):
        """
        # PMI(x;y) = h(y) - h(y|x)
        #          = h(subgroup) - h(subgroup|word)
        #          = log (p(subgroup|word) / p(subgroup))
        # nPMI additionally divides by -log(p(x,y)) = -log(p(x|y)p(y))
        """
        # Calculation of p(subgroup)
        subgroup_prob = self.vocab_counts_df.loc[subgroup]["proportion"]
        # Calculation of p(subgroup|word) = count(subgroup,word) / count(word)
        # Because the inidices match (the vocab words),
        # this division doesn't need to specify the index (I think?!)
        p_subgroup_g_word = (
<<<<<<< HEAD
                vocab_cooc_df[subgroup + "-count"] / self.vocab_counts_df[
            "count"]
        ).dropna()
        logs.info("p_subgroup_g_word is")
        logs.info(p_subgroup_g_word)
=======
            vocab_cooc_df[subgroup + "-count"] / self.vocab_counts_df["count"]
        )
        logs.debug("p_subgroup_g_word is")
        logs.debug(p_subgroup_g_word)
>>>>>>> 241526e1
        pmi_df = pd.DataFrame()
        pmi_df[subgroup + "-pmi"] = np.log(p_subgroup_g_word / subgroup_prob)
        # Note: A potentially faster solution for adding count, npmi,
        # can be based on this zip idea:
        # df_test['size_kb'],  df_test['size_mb'], df_test['size_gb'] =
        # zip(*df_test['size'].apply(sizes))
        return pmi_df.dropna()

    def calc_nPMI(self, pmi_df, vocab_cooc_df, subgroup):
        """
        # nPMI additionally divides by -log(p(x,y)) = -log(p(x|y)p(y))
        #                                           = -log(p(word|subgroup)p(word))
        """
        p_word_g_subgroup = vocab_cooc_df[subgroup + "-count"] / sum(
            vocab_cooc_df[subgroup + "-count"]
        )
        p_word = pmi_df.apply(
            lambda x: self.vocab_counts_df.loc[x.name]["proportion"], axis=1
        )
        normalize_pmi = -np.log(p_word_g_subgroup * p_word)
        npmi_df = pd.DataFrame()
        npmi_df[subgroup + "-npmi"] = pmi_df[subgroup + "-pmi"] / normalize_pmi
        return npmi_df.dropna()


def count_words_per_sentence(tokenized_sentence_df, vocab_counts_df,
                             num_batches):
    # Counts the number of each vocabulary item per-sentence in batches.
    logs.info("Creating co-occurrence matrix for nPMI calculations.")
    word_cnt_per_sentence = []
    logs.info(tokenized_sentence_df)
    batches = np.linspace(0, tokenized_sentence_df.shape[0],
                          num_batches).astype(int)
    i = 0
    # Creates list of size (# batches x # sentences)
    while i < len(batches) - 1:
        # Makes matrix shape: batch size (# sentences) x # words,
        # with the occurrence of each word per sentence.
        # vocab_counts_df.index is the vocabulary.
        mlb = MultiLabelBinarizer(classes=vocab_counts_df.index)
        if i % 100 == 0:
            logs.debug(
                "%s of %s sentence binarize batches." % (
                str(i), str(len(batches)))
            )
        mlb_series = mlb.fit_transform(
            tokenized_sentence_df[batches[i]:batches[i + 1]])
        i += 1
        word_cnt_per_sentence.append(mlb_series)
    return word_cnt_per_sentence<|MERGE_RESOLUTION|>--- conflicted
+++ resolved
@@ -171,7 +171,6 @@
 
 
 class nPMI:
-<<<<<<< HEAD
     """
     Uses the vocabulary dataframe and tokenized sentences to calculate co-occurrence
     statistics.
@@ -226,51 +225,10 @@
         #npmi_bias_df = pd.DataFrame(npmi_bias_dict, index=["count", "npmi", "pmi"])
         return npmi_bias_dict
 
-=======
-    # TODO: Expand beyond pairwise
-    def __init__(
-        self,
-        vocab_counts_df,
-        tokenized_df,
-        tokenized_col_name="tokenized_text",
-    ):
-        logs.debug("Initiating npmi class.")
-        logs.debug("vocab is")
-        logs.debug(vocab_counts_df)
-        self.vocab_counts_df = vocab_counts_df
-        logs.debug("tokenized is")
-        self.tokenized_df = tokenized_df
-        logs.debug(self.tokenized_df)
-        self.tokenized_col_name = tokenized_col_name
-        # self.mlb_list holds num batches x num_sentences
-        self.mlb_list = []
-
-    def binarize_words_in_sentence(self):
-        logs.debug("Creating co-occurrence matrix for PMI calculations.")
-        batches = np.linspace(0, self.tokenized_df.shape[0], _NUM_BATCHES).astype(int)
-        i = 0
-        # Creates list of size (# batches x # sentences)
-        while i < len(batches) - 1:
-            # Makes a sparse matrix (shape: # sentences x # words),
-            # with the occurrence of each word per sentence.
-            mlb = MultiLabelBinarizer(classes=self.vocab_counts_df.index)
-            # Print out the progress every 100 batches.
-            if not i % 100:
-                logs.debug(
-                    "%s of %s sentence binarize batches." % (str(i), str(len(batches)))
-                )
-            # Returns series: batch size x num_words
-            mlb_series = mlb.fit_transform(
-                self.tokenized_df[self.tokenized_col_name][batches[i]:batches[i + 1]]
-            )
-            i += 1
-            self.mlb_list.append(mlb_series)
->>>>>>> 241526e1
 
     def calc_cooccurrences(self, subgroup, subgroup_idx):
         initialize = True
         coo_df = None
-<<<<<<< HEAD
         # Big computation here!  Should only happen once per subgroup.
         logs.debug(
             "Approaching big computation! Here, we binarize all words in the sentences, making a sparse matrix of sentences."
@@ -280,20 +238,6 @@
                 logs.debug(
                     "%s of %s co-occurrence count batches"
                     % (str(batch_id), str(len(self.word_cnt_per_sentence)))
-=======
-        # Big computation here!  Should only happen once.
-        logs.debug(
-            "Approaching big computation! Here, we binarize all words in the sentences, making a sparse matrix of sentences."
-        )
-        if not self.mlb_list:
-            self.binarize_words_in_sentence()
-        for batch_id in range(len(self.mlb_list)):
-            # Every 100 batches, print out the progress.
-            if not batch_id % 100:
-                logs.debug(
-                    "%s of %s co-occurrence count batches"
-                    % (str(batch_id), str(len(self.mlb_list)))
->>>>>>> 241526e1
                 )
             # List of all the sentences (list of vocab) in that batch
             batch_sentence_row = self.word_cnt_per_sentence[batch_id]
@@ -306,7 +250,6 @@
             # This way we have less computation & resources needs.
             subgroup_df = subgroup_df[subgroup_df > 0]
             mlb_subgroup_only = sent_batch_df[sent_batch_df[subgroup_idx] > 0]
-<<<<<<< HEAD
             if not batch_id % 100:
                 logs.debug("Removing 0 counts, subgroup_df is")
                 logs.debug(subgroup_df)
@@ -314,9 +257,6 @@
                 logs.debug(mlb_subgroup_only)
                 # Create cooccurrence matrix for the given subgroup and all words.
                 logs.debug("Now we do the transpose approach for co-occurrences")
-=======
-            # Create cooccurrence matrix for the given subgroup and all words.
->>>>>>> 241526e1
             batch_coo_df = pd.DataFrame(mlb_subgroup_only.T.dot(subgroup_df))
             # Creates a batch-sized dataframe of co-occurrence counts.
             # Note these could just be summed rather than be batch size.
@@ -324,87 +264,16 @@
                 coo_df = batch_coo_df
             else:
                 coo_df = coo_df.add(batch_coo_df, fill_value=0)
-<<<<<<< HEAD
             if not batch_id % 100:
                 logs.debug("coo_df is")
                 logs.debug(coo_df)
-=======
->>>>>>> 241526e1
             initialize = False
         logs.debug("Returning co-occurrence matrix")
         logs.debug(coo_df)
         return pd.DataFrame(coo_df)
 
-<<<<<<< HEAD
+
     def set_columm_names(self, df_coo, subgroup):
-=======
-    @staticmethod
-    def calc_paired_metrics(subgroup_pair, subgroup_npmi_dict):
-        """
-        Calculates nPMI metrics between paired subgroups.
-        Special handling for a subgroup paired with itself.
-        :param subgroup_npmi_dict: vocab, pmi, and npmi for each subgroup.
-        :return:
-
-        Args:
-            subgroup_pair:
-        """
-        paired_results_dict = {"npmi": {}, "pmi": {}, "count": {}}
-        # Canonical ordering. This is done previously, but just in case...
-        subgroup1, subgroup2 = sorted(subgroup_pair)
-        vocab_cooc_df1, pmi_df1, npmi_df1 = subgroup_npmi_dict[subgroup1]
-        logs.debug("vocab cooc")
-        logs.debug(vocab_cooc_df1)
-        if subgroup1 == subgroup2:
-            shared_npmi_df = npmi_df1
-            shared_pmi_df = pmi_df1
-            shared_vocab_cooc_df = vocab_cooc_df1
-        else:
-            vocab_cooc_df2, pmi_df2, npmi_df2 = subgroup_npmi_dict[subgroup2]
-            logs.debug("vocab cooc2")
-            logs.debug(vocab_cooc_df2)
-            # Note that lsuffix and rsuffix should not come into play.
-            shared_npmi_df = npmi_df1.join(
-                npmi_df2, how="inner", lsuffix="1", rsuffix="2"
-            )
-            shared_pmi_df = pmi_df1.join(pmi_df2, how="inner", lsuffix="1", rsuffix="2")
-            shared_vocab_cooc_df = vocab_cooc_df1.join(
-                vocab_cooc_df2, how="inner", lsuffix="1", rsuffix="2"
-            )
-            shared_vocab_cooc_df = shared_vocab_cooc_df.dropna()
-            shared_vocab_cooc_df = shared_vocab_cooc_df[
-                shared_vocab_cooc_df.index.notnull()
-            ]
-            logs.debug("shared npmi df")
-            logs.debug(shared_npmi_df)
-            logs.debug("shared vocab df")
-            logs.debug(shared_vocab_cooc_df)
-        npmi_bias = (
-            shared_npmi_df[subgroup1 + "-npmi"] - shared_npmi_df[subgroup2 + "-npmi"]
-        )
-        paired_results_dict["npmi-bias"] = npmi_bias.dropna()
-        paired_results_dict["npmi"] = shared_npmi_df.dropna()
-        paired_results_dict["pmi"] = shared_pmi_df.dropna()
-        paired_results_dict["count"] = shared_vocab_cooc_df.dropna()
-        return paired_results_dict
-
-    def calc_metrics(self, subgroup):
-        # Index of the subgroup word in the sparse vector
-        subgroup_idx = self.vocab_counts_df.index.get_loc(subgroup)
-        logs.debug("Calculating co-occurrences...")
-        df_coo = self.calc_cooccurrences(subgroup, subgroup_idx)
-        vocab_cooc_df = self.set_idx_cols(df_coo, subgroup)
-        logs.debug(vocab_cooc_df)
-        logs.debug("Calculating PMI...")
-        pmi_df = self.calc_PMI(vocab_cooc_df, subgroup)
-        logs.debug(pmi_df)
-        logs.debug("Calculating nPMI...")
-        npmi_df = self.calc_nPMI(pmi_df, vocab_cooc_df, subgroup)
-        logs.debug(npmi_df)
-        return vocab_cooc_df, pmi_df, npmi_df
-
-    def set_idx_cols(self, df_coo, subgroup):
->>>>>>> 241526e1
         """
         :param df_coo: Co-occurrence counts for subgroup, length is num_words
         :return:
@@ -431,18 +300,11 @@
         # Because the inidices match (the vocab words),
         # this division doesn't need to specify the index (I think?!)
         p_subgroup_g_word = (
-<<<<<<< HEAD
                 vocab_cooc_df[subgroup + "-count"] / self.vocab_counts_df[
             "count"]
         ).dropna()
         logs.info("p_subgroup_g_word is")
         logs.info(p_subgroup_g_word)
-=======
-            vocab_cooc_df[subgroup + "-count"] / self.vocab_counts_df["count"]
-        )
-        logs.debug("p_subgroup_g_word is")
-        logs.debug(p_subgroup_g_word)
->>>>>>> 241526e1
         pmi_df = pd.DataFrame()
         pmi_df[subgroup + "-pmi"] = np.log(p_subgroup_g_word / subgroup_prob)
         # Note: A potentially faster solution for adding count, npmi,
