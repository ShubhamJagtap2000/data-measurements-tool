--- conflicted
+++ resolved
@@ -60,16 +60,9 @@
             # Makes a sparse matrix (shape: # sentences x # words),
             # with the occurrence of each word per sentence.
             mlb = MultiLabelBinarizer(classes=self.vocab_counts_df.index)
-<<<<<<< HEAD
-            # TODO: don't print out so much.
-            #logs.info(
-            #    "%s of %s sentence binarize batches." % (str(i), str(len(batches)))
-            #)
-=======
             logs.debug(
                 "%s of %s sentence binarize batches." % (str(i), str(len(batches)))
             )
->>>>>>> c14018c0
             # Returns series: batch size x num_words
             mlb_series = mlb.fit_transform(
                 self.tokenized_df[self.tokenized_col_name][batches[i]:batches[i + 1]]
@@ -87,18 +80,10 @@
         if not self.mlb_list:
             self.binarize_words_in_sentence()
         for batch_id in range(len(self.mlb_list)):
-<<<<<<< HEAD
-            # TODO: Keep this from printing out *so* much
-           # logs.info(
-           #     "%s of %s co-occurrence count batches"
-           #     % (str(batch_id), str(len(self.mlb_list)))
-           # )
-=======
             logs.debug(
                 "%s of %s co-occurrence count batches"
                 % (str(batch_id), str(len(self.mlb_list)))
             )
->>>>>>> c14018c0
             # List of all the sentences (list of vocab) in that batch
             batch_sentence_row = self.mlb_list[batch_id]
             # Dataframe of # sentences in batch x vocabulary size
@@ -111,18 +96,8 @@
             # Remove the sentences where the count of the subgroup is 0.
             # This way we have less computation & resources needs.
             subgroup_df = subgroup_df[subgroup_df > 0]
-<<<<<<< HEAD
             mlb_subgroup_only = sent_batch_df[sent_batch_df[subgroup_idx] > 0]
             # Create cooccurrence matrix for the given subgroup and all words.
-=======
-            logs.debug("Removing 0 counts, subgroup_df is")
-            logs.debug(subgroup_df)
-            mlb_subgroup_only = sent_batch_df[sent_batch_df[subgroup_idx] > 0]
-            logs.debug("mlb subgroup only is")
-            logs.debug(mlb_subgroup_only)
-            # Create cooccurrence matrix for the given subgroup and all words.
-            logs.debug("Now we do the T.dot approach for co-occurrences")
->>>>>>> c14018c0
             batch_coo_df = pd.DataFrame(mlb_subgroup_only.T.dot(subgroup_df))
 
             # Creates a batch-sized dataframe of co-occurrence counts.
@@ -131,11 +106,6 @@
                 coo_df = batch_coo_df
             else:
                 coo_df = coo_df.add(batch_coo_df, fill_value=0)
-<<<<<<< HEAD
-=======
-            logs.debug("coo_df is")
-            logs.debug(coo_df)
->>>>>>> c14018c0
             initialize = False
         logs.debug("Returning co-occurrence matrix")
         logs.debug(coo_df)
@@ -197,12 +167,6 @@
         logs.debug("Calculating co-occurrences...")
         df_coo = self.calc_cooccurrences(subgroup, subgroup_idx)
         vocab_cooc_df = self.set_idx_cols(df_coo, subgroup)
-<<<<<<< HEAD
-        logs.info("Calculating PMI...")
-        pmi_df = self.calc_PMI(vocab_cooc_df, subgroup)
-        logs.info("Calculating nPMI...")
-        npmi_df = self.calc_nPMI(pmi_df, vocab_cooc_df, subgroup)
-=======
         logs.debug(vocab_cooc_df)
         logs.debug("Calculating PMI...")
         pmi_df = self.calc_PMI(vocab_cooc_df, subgroup)
@@ -210,7 +174,6 @@
         logs.debug("Calculating nPMI...")
         npmi_df = self.calc_nPMI(pmi_df, vocab_cooc_df, subgroup)
         logs.debug(npmi_df)
->>>>>>> c14018c0
         return vocab_cooc_df, pmi_df, npmi_df
 
     def set_idx_cols(self, df_coo, subgroup):
