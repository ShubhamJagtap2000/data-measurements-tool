# Copyright 2021 The HuggingFace Team. All rights reserved.
#
# Licensed under the Apache License, Version 2.0 (the "License");
# you may not use this file except in compliance with the License.
# You may obtain a copy of the License at
#
#     http://www.apache.org/licenses/LICENSE-2.0
#
# Unless required by applicable law or agreed to in writing, software
# distributed under the License is distributed on an "AS IS" BASIS,
# WITHOUT WARRANTIES OR CONDITIONS OF ANY KIND, either express or implied.
# See the License for the specific language governing permissions and
# limitations under the License.

import json
import logging
import statistics
from os import mkdir, getenv
from os.path import exists, isdir
from os.path import join as pjoin
from pathlib import Path
# from dotenv import load_dotenv

import matplotlib.pyplot as plt
import matplotlib.image as mpimg
import nltk
import numpy as np
import pandas as pd
import plotly.express as px
import plotly.graph_objects as go
import seaborn as sns
from datasets import load_from_disk, load_metric
from nltk.corpus import stopwords
from sklearn.feature_extraction.text import CountVectorizer
from huggingface_hub import Repository, list_datasets

from utils import dataset_utils as utils
from utils.dataset_utils import (CNT, DEDUP_TOT, EMBEDDING_FIELD, LENGTH_FIELD,
                            OUR_LABEL_FIELD, OUR_TEXT_FIELD, PERPLEXITY_FIELD, PROP,
                            TEXT_NAN_CNT, TOKENIZED_FIELD, TOT_OPEN_WORDS,
<<<<<<< HEAD
                            TOT_WORDS, VOCAB, WORD)
from data_measurements.embeddings.embeddings import Embeddings
# TODO(meg): Incorporate this from evaluate library.
# import evaluate
from data_measurements.zipf.zipf import Zipf, make_zipf_fig, get_zipf_fids
=======
                            TOT_WORDS, VOCAB, WORD, extract_field,
                            load_truncated_dataset)
import utils.dataset_utils as utils
from data_measurements.embeddings.embeddings import Embeddings
# TODO(meg): Incorporate this from evaluate library.
# import evaluate
from data_measurements.zipf.zipf import Zipf
>>>>>>> 5e5e100e
from data_measurements.npmi.npmi import nPMI

#if Path(".env").is_file():
#    load_dotenv(".env")

HF_TOKEN = getenv("HF_TOKEN")

pd.options.display.float_format = "{:,.3f}".format

logs = logging.getLogger(__name__)
logs.setLevel(logging.WARNING)
logs.propagate = False

if not logs.handlers:

    # Logging info to log file
    file = logging.FileHandler("./log_files/dataset_statistics.log")
    fileformat = logging.Formatter("%(asctime)s:%(message)s")
    file.setLevel(logging.INFO)
    file.setFormatter(fileformat)

    # Logging debug messages to stream
    stream = logging.StreamHandler()
    streamformat = logging.Formatter("[data_measurements_tool] %(message)s")
    stream.setLevel(logging.WARNING)
    stream.setFormatter(streamformat)

    logs.addHandler(file)
    logs.addHandler(stream)


# TODO: Read this in depending on chosen language / expand beyond english
nltk.download("stopwords")
_CLOSED_CLASS = (
    stopwords.words("english")
    + [
        "t",
        "n",
        "ll",
        "d",
        "wasn",
        "weren",
        "won",
        "aren",
        "wouldn",
        "shouldn",
        "didn",
        "don",
        "hasn",
        "ain",
        "couldn",
        "doesn",
        "hadn",
        "haven",
        "isn",
        "mightn",
        "mustn",
        "needn",
        "shan",
        "would",
        "could",
        "dont",
        "u",
    ]
    + [str(i) for i in range(0, 21)]
)
_IDENTITY_TERMS = [
    "man",
    "woman",
    "non-binary",
    "gay",
    "lesbian",
    "queer",
    "trans",
    "straight",
    "cis",
    "she",
    "her",
    "hers",
    "he",
    "him",
    "his",
    "they",
    "them",
    "their",
    "theirs",
    "himself",
    "herself",
]
# treating inf values as NaN as well
pd.set_option("use_inf_as_na", True)

_MIN_VOCAB_COUNT = 10
_TREE_DEPTH = 12
_TREE_MIN_NODES = 250
# as long as we're using sklearn - already pushing the resources
_MAX_CLUSTER_EXAMPLES = 5000
_NUM_VOCAB_BATCHES = 2000
_TOP_N = 100
_CVEC = CountVectorizer(token_pattern="(?u)\\b\\w+\\b", lowercase=True)

_PERPLEXITY = load_metric("perplexity")


class DatasetStatisticsCacheClass:

    def __init__(
        self,
        cache_dir,
        dset_name,
        dset_config,
        split_name,
        text_field,
        label_field,
        label_names,
        calculation=None,
        use_cache=False,
    ):
        # This is only used for standalone runs for each kind of measurement.
        self.calculation = calculation
        self.our_text_field = OUR_TEXT_FIELD
        self.our_length_field = LENGTH_FIELD
        self.our_label_field = OUR_LABEL_FIELD
        self.our_tokenized_field = TOKENIZED_FIELD
        self.our_embedding_field = EMBEDDING_FIELD
        self.cache_dir = cache_dir
        # path to the directory used for caching
        if isinstance(text_field, list):
            text_field = "-".join(text_field)
        self.dataset_cache_dir = f"{dset_name}_{dset_config}_{split_name}_{text_field}"
        # TODO: Having "cache_dir" and "cache_path" is confusing.
        self.cache_path = pjoin(
            self.cache_dir,
            self.dataset_cache_dir,
        )
        # Use stored data if there; otherwise calculate afresh
        self.use_cache = use_cache
        ### What are we analyzing?
        # name of the Hugging Face dataset
        self.dset_name = dset_name
        # name of the dataset config
        self.dset_config = dset_config
        # name of the split to analyze
        self.split_name = split_name
        # TODO: Chould this be "feature" ?
        # which text fields are we analysing?
        self.text_field = text_field
        # which label fields are we analysing?
        self.label_field = label_field
        # what are the names of the classes?
        self.label_names = label_names
        ## Hugging Face dataset objects
        self.dset = None  # original dataset
        # HF dataset with all of the self.text_field instances in self.dset
        self.text_dset = None
        self.dset_peek = None
        # HF dataset with text embeddings in the same order as self.text_dset
        self.embeddings_dset = None
        # HF dataset with all of the self.label_field instances in self.dset
        self.label_dset = None
        ## Data frames
        # Tokenized text
        self.tokenized_df = None
        # save sentence length histogram in the class so it doesn't ge re-computed
        self.length_df = None
        self.fig_tok_length = None
        # Data Frame version of self.label_dset
        self.label_df = None
        # save label pie chart in the class so it doesn't ge re-computed
        self.fig_labels = None
        # Save zipf fig so it doesn't need to be recreated.
        self.zipf_fig = None
        # Zipf object
        self.z = None
        # Vocabulary with word counts in the dataset
        self.vocab_counts_df = None
        # Vocabulary filtered to remove stopwords
        self.vocab_counts_filtered_df = None
        self.sorted_top_vocab_df = None
        ## General statistics and duplicates
        self.total_words = 0
        self.total_open_words = 0
        # Number of NaN values (NOT empty strings)
        self.text_nan_count = 0
        # Number of text items that appear more than once in the dataset
        self.dedup_total = 0
        # Duplicated text items along with their number of occurences ("count")
        self.dup_counts_df = None
        self.perplexities_df = None
        self.avg_length = None
        self.std_length = None
        self.general_stats_dict = None
        self.num_uniq_lengths = 0
        # clustering text by embeddings
        # the hierarchical clustering tree is represented as a list of nodes,
        # the first is the root
        self.node_list = []
        # save tree figure in the class so it doesn't ge re-computed
        self.fig_tree = None
        # keep Embeddings object around to explore clusters
        self.embeddings = None
        # nPMI
        # Holds a nPMIStatisticsCacheClass object
        self.npmi_stats = None
        # TODO: Have lowercase be an option for a user to set.
        self.to_lowercase = True
        # The minimum amount of times a word should occur to be included in
        # word-count-based calculations (currently just relevant to nPMI)
        self.min_vocab_count = _MIN_VOCAB_COUNT
        self.cvec = _CVEC
        # File definitions
<<<<<<< HEAD
=======
        # path to the directory used for caching
        if not isinstance(text_field, str):
            text_field = ".".join(text_field)
        # if isinstance(label_field, str):
        #    label_field = label_field
        # else:
        #    label_field = "-".join(label_field)
        self.dataset_cache_dir = f"{dset_name}_{dset_config}_{split_name}_{text_field}"
        self.cache_path = pjoin(
            self.cache_dir,
            self.dataset_cache_dir,  # {label_field},
        )
>>>>>>> 5e5e100e
        # Things that get defined later.
        self.fig_tok_length_png = None
        self.length_stats_dict = None

        # Try to pull from the hub to see if the cache already exists.
        try:
            if not isdir(self.cache_path) and self.dataset_cache_dir in [dataset_info.id.split("/")[-1] for dataset_info in list_datasets(author="datameasurements", use_auth_token=HF_TOKEN)]:
                repo = Repository(local_dir=self.cache_path, clone_from="datameasurements/" + self.dataset_cache_dir, repo_type="dataset", use_auth_token=HF_TOKEN)
            else:
                logs.warning("Cannot find cached repo on the hub.")
        except Exception as e:
            print(e)
            logs.warning("Cannot load cached repo on the hub.")

        # Cache files not needed for UI
        self.dset_fid = pjoin(self.cache_path, "base_dset")
        self.tokenized_df_fid = pjoin(self.cache_path, "tokenized_df.feather")
        self.label_dset_fid = pjoin(self.cache_path, "label_dset")

        # Needed for UI -- embeddings
        self.text_dset_fid = pjoin(self.cache_path, "text_dset")
        # Needed for UI
        self.dset_peek_json_fid = pjoin(self.cache_path, "dset_peek.json")

        ## Label cache files.
        # Needed for UI
        self.fig_labels_json_fid = pjoin(self.cache_path, "fig_labels.json")

        ## Length cache files
        # Needed for UI
        self.length_df_fid = pjoin(self.cache_path, "length_df.feather")
        # Needed for UI
        self.length_stats_json_fid = pjoin(self.cache_path, "length_stats.json")
        self.vocab_counts_df_fid = pjoin(self.cache_path, "vocab_counts.feather")
        # Needed for UI
        self.dup_counts_df_fid = pjoin(self.cache_path, "dup_counts_df.feather")
        # Needed for UI
        self.perplexities_df_fid = pjoin(self.cache_path, "perplexities_df.feather")
        # Needed for UI
        self.fig_tok_length_fid = pjoin(self.cache_path, "fig_tok_length.png")

        ## General text stats
        # Needed for UI
        self.general_stats_json_fid = pjoin(self.cache_path, "general_stats_dict.json")
        # Needed for UI
        self.sorted_top_vocab_df_fid = pjoin(
            self.cache_path, "sorted_top_vocab.feather"
        )


        ## Embeddings cache files
        # Needed for UI
        self.node_list_fid = pjoin(self.cache_path, "node_list.th")
        # Needed for UI
        self.fig_tree_json_fid = pjoin(self.cache_path, "fig_tree.json")

        self.live = False

    def get_cache_dir(self):
        return self.cache_path

    def set_deployment(self, live=True):
        """
        Function that we can hit when we deploy, so that cache files are not
        written out/recalculated, but instead that part of the UI can be punted.
        """
        self.live = live

    def check_cache_dir(self):
        """
        First function to call to create the cache directory.
        If in deployment mode and cache directory does not already exist,
        return False.
        """
        if self.live:
            return isdir(self.cache_path)
        else:
            if not isdir(self.cache_path):
                logs.warning("Creating cache directory %s." % self.cache_path)
                if not isdir(self.cache_dir):
                    mkdir(self.cache_dir)
                mkdir(self.cache_path)
            return isdir(self.cache_path)


    def get_base_dataset(self):
        """Gets a pointer to the truncated base dataset object."""
        if not self.dset:
            self.dset = utils.load_truncated_dataset(
                self.dset_name,
                self.dset_config,
                self.split_name,
                cache_name=self.dset_fid,
                use_cache=True,
                use_streaming=True,
            )

    def load_or_prepare_general_stats(self, save=True):
        """
        Content for expander_general_stats widget.
        Provides statistics for total words, total open words,
        the sorted top vocab, the NaN count, and the duplicate count.
        Args:

        Returns:

        """
        # General statistics
        if (
            self.use_cache
            and exists(self.general_stats_json_fid)
            and exists(self.dup_counts_df_fid)
            and exists(self.sorted_top_vocab_df_fid)
        ):
            logs.info("Loading cached general stats")
            self.load_general_stats()
        else:
            if not self.live:
                logs.info("Preparing general stats")
                self.prepare_general_stats()
                if save:
                    utils.write_df(self.sorted_top_vocab_df, self.sorted_top_vocab_df_fid)
                    utils.write_df(self.dup_counts_df, self.dup_counts_df_fid)
                    utils.write_json(self.general_stats_dict, self.general_stats_json_fid)

    def load_or_prepare_text_lengths(self, save=True):
        """
        The text length widget relies on this function, which provides
        a figure of the text lengths, some text length statistics, and
        a text length dataframe to peruse.
        Args:
            save:
        Returns:

        """
        # Text length figure
        if self.use_cache and exists(self.fig_tok_length_fid):
            self.fig_tok_length_png = mpimg.imread(self.fig_tok_length_fid)
        else:
            if not self.live:
                self.prepare_fig_text_lengths()
                if save:
                    self.fig_tok_length.savefig(self.fig_tok_length_fid)
        # Text length dataframe
        if self.use_cache and exists(self.length_df_fid):
            self.length_df = utils.read_df(self.length_df_fid)
        else:
            if not self.live:
                self.prepare_length_df()
                if save:
                    utils.write_df(self.length_df, self.length_df_fid)

        # Text length stats.
        if self.use_cache and exists(self.length_stats_json_fid):
            with open(self.length_stats_json_fid, "r") as f:
                self.length_stats_dict = json.load(f)
            self.avg_length = self.length_stats_dict["avg length"]
            self.std_length = self.length_stats_dict["std length"]
            self.num_uniq_lengths = self.length_stats_dict["num lengths"]
        else:
            if not self.live:
                self.prepare_text_length_stats()
                if save:
                    utils.write_json(self.length_stats_dict, self.length_stats_json_fid)

    def prepare_length_df(self):
        if not self.live:
            if self.tokenized_df is None:
                self.tokenized_df = self.do_tokenization()
            self.tokenized_df[LENGTH_FIELD] = self.tokenized_df[TOKENIZED_FIELD].apply(
                len
            )
            self.length_df = self.tokenized_df[
                [LENGTH_FIELD, OUR_TEXT_FIELD]
            ].sort_values(by=[LENGTH_FIELD], ascending=True)

    def prepare_text_length_stats(self):
        if not self.live:
            if (
                self.tokenized_df is None
                or LENGTH_FIELD not in self.tokenized_df.columns
                or self.length_df is None
            ):
                self.prepare_length_df()
            avg_length = sum(self.tokenized_df[LENGTH_FIELD]) / len(
                self.tokenized_df[LENGTH_FIELD]
            )
            self.avg_length = round(avg_length, 1)
            std_length = statistics.stdev(self.tokenized_df[LENGTH_FIELD])
            self.std_length = round(std_length, 1)
            self.num_uniq_lengths = len(self.length_df["length"].unique())
            self.length_stats_dict = {
                "avg length": self.avg_length,
                "std length": self.std_length,
                "num lengths": self.num_uniq_lengths,
            }

    def prepare_fig_text_lengths(self):
        if not self.live:
            if (
                self.tokenized_df is None
                or LENGTH_FIELD not in self.tokenized_df.columns
            ):
                self.prepare_length_df()
            self.fig_tok_length = make_fig_lengths(self.tokenized_df, LENGTH_FIELD)

    def load_or_prepare_embeddings(self):
        self.embeddings = Embeddings(self, use_cache=self.use_cache)
        self.embeddings.make_hierarchical_clustering()
        self.node_list = self.embeddings.node_list
        self.fig_tree = self.embeddings.fig_tree

    # get vocab with word counts
    def load_or_prepare_vocab(self, save=True):
        """
        Calculates the vocabulary count from the tokenized text.
        The resulting dataframes may be used in nPMI calculations, zipf, etc.
        :param
        :return:
        """
        if self.use_cache and exists(self.vocab_counts_df_fid):
            logs.info("Reading vocab from cache")
            self.load_vocab()
            self.vocab_counts_filtered_df = filter_vocab(self.vocab_counts_df)
        else:
            logs.info("Calculating vocab afresh")
            if self.tokenized_df is None:
                self.tokenized_df = self.do_tokenization()
                if save:
                    logs.info("Writing out.")
                    utils.write_df(self.tokenized_df, self.tokenized_df_fid)
            word_count_df = count_vocab_frequencies(self.tokenized_df)
            logs.info("Making dfs with proportion.")
            self.vocab_counts_df = calc_p_word(word_count_df)
            self.vocab_counts_filtered_df = filter_vocab(self.vocab_counts_df)
            if save:
                logs.info("Writing out.")
                utils.write_df(self.vocab_counts_df, self.vocab_counts_df_fid)
        logs.info("unfiltered vocab")
        logs.info(self.vocab_counts_df)
        logs.info("filtered vocab")
        logs.info(self.vocab_counts_filtered_df)

    def load_vocab(self):
        with open(self.vocab_counts_df_fid, "rb") as f:
            self.vocab_counts_df = utils.read_df(f)
        # Handling for changes in how the index is saved.
        self.vocab_counts_df = _set_idx_col_names(self.vocab_counts_df)

    def load_or_prepare_text_duplicates(self, save=True):
        if self.use_cache and exists(self.dup_counts_df_fid):
            with open(self.dup_counts_df_fid, "rb") as f:
                self.dup_counts_df = utils.read_df(f)
        elif self.dup_counts_df is None:
            if not self.live:
                self.prepare_text_duplicates()
                if save:
                    utils.write_df(self.dup_counts_df, self.dup_counts_df_fid)
        else:
            if not self.live:
                # This happens when self.dup_counts_df is already defined;
                # This happens when general_statistics were calculated first,
                # since general statistics requires the number of duplicates
                if save:
                    utils.write_df(self.dup_counts_df, self.dup_counts_df_fid)

    def load_or_prepare_text_perplexities(self, save=True):
        if self.use_cache and exists(self.perplexities_df_fid):
            with open(self.perplexities_df_fid, "rb") as f:
                self.perplexities_df = utils.read_df(f)
        elif self.perplexities_df is None:
            if not self.live:
                self.prepare_text_perplexities()
                if save:
                    utils.write_df(self.perplexities_df, self.perplexities_df_fid)
        else:
            if not self.live:
                if save:
                    utils.write_df(self.perplexities_df, self.perplexities_df_fid)

    def load_general_stats(self):
        self.general_stats_dict = json.load(
            open(self.general_stats_json_fid, encoding="utf-8")
        )
        with open(self.sorted_top_vocab_df_fid, "rb") as f:
            self.sorted_top_vocab_df = utils.read_df(f)
        self.text_nan_count = self.general_stats_dict[TEXT_NAN_CNT]
        self.dedup_total = self.general_stats_dict[DEDUP_TOT]
        self.total_words = self.general_stats_dict[TOT_WORDS]
        self.total_open_words = self.general_stats_dict[TOT_OPEN_WORDS]

    def prepare_general_stats(self):
        if not self.live:
            if self.tokenized_df is None:
                logs.warning("Tokenized dataset not yet loaded; doing so.")
                self.load_or_prepare_tokenized_df()
            if self.vocab_counts_df is None:
                logs.warning("Vocab not yet loaded; doing so.")
                self.load_or_prepare_vocab()
            self.sorted_top_vocab_df = self.vocab_counts_filtered_df.sort_values(
                "count", ascending=False
            ).head(_TOP_N)
            self.total_words = len(self.vocab_counts_df)
            self.total_open_words = len(self.vocab_counts_filtered_df)
            self.text_nan_count = int(self.tokenized_df.isnull().sum().sum())
            self.prepare_text_duplicates()
            self.dedup_total = sum(self.dup_counts_df[CNT])
            self.general_stats_dict = {
                TOT_WORDS: self.total_words,
                TOT_OPEN_WORDS: self.total_open_words,
                TEXT_NAN_CNT: self.text_nan_count,
                DEDUP_TOT: self.dedup_total,
            }

    def prepare_text_duplicates(self):
        if not self.live:
            if self.tokenized_df is None:
                self.load_or_prepare_tokenized_df()
            dup_df = self.tokenized_df[self.tokenized_df.duplicated([OUR_TEXT_FIELD])]
            self.dup_counts_df = pd.DataFrame(
                dup_df.pivot_table(
                    columns=[OUR_TEXT_FIELD], aggfunc="size"
                ).sort_values(ascending=False),
                columns=[CNT],
            )
            self.dup_counts_df[OUR_TEXT_FIELD] = self.dup_counts_df.index.copy()

    def prepare_text_perplexities(self):
        if not self.live:
            if self.text_dset is None:
                self.load_or_prepare_text_dset()
            results = _PERPLEXITY.compute(input_texts=self.text_dset[OUR_TEXT_FIELD], model_id='gpt2')
            perplexities = {PERPLEXITY_FIELD: results["perplexities"], OUR_TEXT_FIELD: self.text_dset[OUR_TEXT_FIELD]}
            self.perplexities_df = pd.DataFrame(perplexities).sort_values(by=PERPLEXITY_FIELD, ascending=False)

    def load_or_prepare_dataset(self, save=True):
        """
        Prepares the HF datasets and data frames containing the untokenized and
        tokenized text as well as the label values.
        self.tokenized_df is used further for calculating text lengths,
        word counts, etc.
        Args:
            save: Store the calculated data to disk.

        Returns:

        """
        logs.info("Doing text dset.")
        self.load_or_prepare_text_dset(save)
        #logs.info("Doing tokenized dataframe")
        #self.load_or_prepare_tokenized_df(save)
        logs.info("Doing dataset peek")
        self.load_or_prepare_dset_peek(save)

    def load_or_prepare_dset_peek(self, save=True):
        if self.use_cache and exists(self.dset_peek_json_fid):
            with open(self.dset_peek_json_fid, "r") as f:
                self.dset_peek = json.load(f)["dset peek"]
        else:
            if not self.live:
                if self.dset is None:
                    self.get_base_dataset()
                self.dset_peek = self.dset[:100]
                if save:
                    utils.write_json({"dset peek": self.dset_peek}, self.dset_peek_json_fid)

    def load_or_prepare_tokenized_df(self, save=True):
        if self.use_cache and exists(self.tokenized_df_fid):
            self.tokenized_df = utils.read_df(self.tokenized_df_fid)
        else:
            if not self.live:
                # tokenize all text instances
                self.tokenized_df = self.do_tokenization()
                if save:
                    logs.warning("Saving tokenized dataset to disk")
                    # save tokenized text
                    utils.write_df(self.tokenized_df, self.tokenized_df_fid)

    def load_or_prepare_text_dset(self, save=True):
        if self.use_cache and exists(self.text_dset_fid):
            # load extracted text
            self.text_dset = load_from_disk(self.text_dset_fid)
            logs.warning("Loaded dataset from disk")
            logs.info(self.text_dset)
        # ...Or load it from the server and store it anew
        else:
            if not self.live:
                self.prepare_text_dset()
                if save:
                    # save extracted text instances
                    logs.warning("Saving dataset to disk")
                    self.text_dset.save_to_disk(self.text_dset_fid)

    def prepare_text_dset(self):
        if not self.live:
            self.get_base_dataset()
            # extract all text instances
            self.text_dset = self.dset.map(
                lambda examples: utils.extract_field(
                    examples, self.text_field, OUR_TEXT_FIELD
                ),
                batched=True,
                remove_columns=list(self.dset.features),
            )

    def do_tokenization(self):
        """
        Tokenizes the dataset
        :return:
        """
        if self.text_dset is None:
            self.load_or_prepare_text_dset()
        sent_tokenizer = self.cvec.build_tokenizer()

        def tokenize_batch(examples):
            # TODO: lowercase should be an option
            res = {
                TOKENIZED_FIELD: [
                    tuple(sent_tokenizer(text.lower()))
                    for text in examples[OUR_TEXT_FIELD]
                ]
            }
            res[LENGTH_FIELD] = [len(tok_text) for tok_text in res[TOKENIZED_FIELD]]
            return res

        tokenized_dset = self.text_dset.map(
            tokenize_batch,
            batched=True,
            # remove_columns=[OUR_TEXT_FIELD], keep around to print
        )
        tokenized_df = pd.DataFrame(tokenized_dset)
        return tokenized_df

    def set_label_field(self, label_field="label"):
        """
        Setter for label_field. Used in the CLI when a user asks for information
         about labels, but does not specify the field;
         'label' is assumed as a default.
        """
        self.label_field = label_field

    def load_or_prepare_labels(self, save=True):
        # TODO: This is in a transitory state for creating fig cache.
        # Clean up to be caching and reading everything correctly.
        """
        Extracts labels from the Dataset
        :return:
        """
        # extracted labels
        if len(self.label_field) > 0:
            if self.use_cache and exists(self.fig_labels_json_fid):
                self.fig_labels = utils.read_plotly(self.fig_labels_json_fid)
            elif self.use_cache and exists(self.label_dset_fid):
                # load extracted labels
                self.label_dset = load_from_disk(self.label_dset_fid)
                self.label_df = self.label_dset.to_pandas()
                self.fig_labels = make_fig_labels(
                    self.label_df, self.label_names, OUR_LABEL_FIELD
                )
                if save:
                    utils.write_plotly(self.fig_labels, self.fig_labels_json_fid)
            else:
                if not self.live:
                    self.prepare_labels()
                    if save:
                        # save extracted label instances
                        self.label_dset.save_to_disk(self.label_dset_fid)
                        utils.write_plotly(self.fig_labels, self.fig_labels_json_fid)

    def prepare_labels(self):
        if not self.live:
            self.get_base_dataset()
            self.label_dset = self.dset.map(
                lambda examples: extract_field(
                    examples, self.label_field, OUR_LABEL_FIELD
                ),
                batched=True,
                remove_columns=list(self.dset.features),
            )
            self.label_df = self.label_dset.to_pandas()
            self.fig_labels = make_fig_labels(
                self.label_df, self.label_names, OUR_LABEL_FIELD
            )

    def load_or_prepare_npmi(self):
        self.npmi_stats = nPMIStatisticsCacheClass(self, use_cache=self.use_cache)
        self.npmi_stats.load_or_prepare_npmi_terms()

    def load_or_prepare_zipf(self, save=True):
<<<<<<< HEAD
        zipf_json_fid, zipf_fig_json_fid, zipf_fig_html_fid = get_zipf_fids(
            self.cache_path)
        if self.use_cache:
            # Zipf statistics
            if exists(zipf_json_fid):
                # Read Zipf statistics: Alpha, p-value, etc.
                with open(zipf_json_fid, "r") as f:
                    zipf_dict = json.load(f)
                self.z = Zipf(None)
                self.z.load(zipf_dict)
            # Zipf figure
            if exists(zipf_fig_json_fid):
                self.zipf_fig = utils.read_plotly(zipf_fig_json_fid)
            elif self.z:
                # If the figure doesn't exist, but the object does, make the figure.
                # (Happens if just the figure file got deleted).
                self.zipf_fig = make_zipf_fig(self.vocab_counts_df, self.z)
                # TODO: Save the figure
            else:
                # Cache files do not exist.
                self.prepare_zipf(save)
=======
        if self.use_cache and exists(self.zipf_fig_fid) and exists(self.zipf_fid):
            with open(self.zipf_fid, "r") as f:
                zipf_dict = json.load(f)
            self.z = Zipf()
            self.z.load(zipf_dict)
            self.zipf_fig = utils.read_plotly(self.zipf_fig_fid)
        elif self.use_cache and exists(self.zipf_fid):
            # TODO: Read zipf data so that the vocab is there.
            with open(self.zipf_fid, "r") as f:
                zipf_dict = json.load(f)
            self.z = Zipf()
            self.z.load(zipf_dict)
            self.zipf_fig = make_zipf_fig(self.vocab_counts_df, self.z)
            if save:
                utils.write_plotly(self.zipf_fig, self.zipf_fig_fid)
>>>>>>> 5e5e100e
        else:
            self.prepare_zipf(save)

    def prepare_zipf(self, save=True):
        # Calculate zipf from scratch
        # TODO: Does z even need to be self?
        self.z = Zipf(self.vocab_counts_df)
        self.z.calc_fit()
        self.zipf_fig = make_zipf_fig(self.z)
        if save:
            zipf_dict = self.z.get_zipf_dict()
            zipf_json_fid, zipf_fig_fid, zipf_fig_html_fid = get_zipf_fids(self.cache_path)
            utils.write_json(zipf_dict, zipf_json_fid)
            utils.write_plotly(self.zipf_fig, zipf_fig_fid)
            self.zipf_fig.write_html(zipf_fig_html_fid)

def _set_idx_col_names(input_vocab_df):
    if input_vocab_df.index.name != VOCAB and VOCAB in input_vocab_df.columns:
        input_vocab_df = input_vocab_df.set_index([VOCAB])
        input_vocab_df[VOCAB] = input_vocab_df.index
    return input_vocab_df

def _set_idx_cols_from_cache(csv_df, subgroup=None, calc_str=None):
    """
    Helps make sure all of the read-in files can be accessed within code
    via standardized indices and column names.
    :param csv_df:
    :param subgroup:
    :param calc_str:
    :return:
    """
    # The csv saves with this column instead of the index, so that's weird.
    if "Unnamed: 0" in csv_df.columns:
        csv_df = csv_df.set_index("Unnamed: 0")
        csv_df.index.name = WORD
    elif WORD in csv_df.columns:
        csv_df = csv_df.set_index(WORD)
        csv_df.index.name = WORD
    elif VOCAB in csv_df.columns:
        csv_df = csv_df.set_index(VOCAB)
        csv_df.index.name = WORD
    if subgroup and calc_str:
        csv_df.columns = [subgroup + "-" + calc_str]
    elif subgroup:
        csv_df.columns = [subgroup]
    elif calc_str:
        csv_df.columns = [calc_str]
    return csv_df


class nPMIStatisticsCacheClass:
    """ "Class to interface between the app and the nPMI class
    by calling the nPMI class with the user's selections."""

    def __init__(self, dataset_stats, use_cache=False):
        self.live = dataset_stats.live
        self.dstats = dataset_stats
        self.pmi_cache_path = pjoin(self.dstats.cache_path, "pmi_files")
        if not isdir(self.pmi_cache_path):
            logs.warning("Creating pmi cache directory %s." % self.pmi_cache_path)
            # We need to preprocess everything.
            mkdir(self.pmi_cache_path)
        self.joint_npmi_df_dict = {}
        # TODO: Users ideally can type in whatever words they want.
        self.termlist = _IDENTITY_TERMS
        # termlist terms that are available more than _MIN_VOCAB_COUNT times
        self.available_terms = _IDENTITY_TERMS
        logs.info(self.termlist)
        self.use_cache = use_cache
        # TODO: Let users specify
        self.open_class_only = True
        self.min_vocab_count = self.dstats.min_vocab_count
        self.subgroup_files = {}
        self.npmi_terms_fid = pjoin(self.dstats.cache_path, "npmi_terms.json")

    def load_or_prepare_npmi_terms(self):
        """
        Figures out what identity terms the user can select, based on whether
        they occur more than self.min_vocab_count times
        :return: Identity terms occurring at least self.min_vocab_count times.
        """
        # TODO: Add the user's ability to select subgroups.
        # TODO: Make min_vocab_count here value selectable by the user.
        if (
            self.use_cache
            and exists(self.npmi_terms_fid)
            and json.load(open(self.npmi_terms_fid))["available terms"] != []
        ):
            available_terms = json.load(open(self.npmi_terms_fid))["available terms"]
        else:
            true_false = [
                term in self.dstats.vocab_counts_df.index for term in self.termlist
            ]
            word_list_tmp = [x for x, y in zip(self.termlist, true_false) if y]
            true_false_counts = [
                self.dstats.vocab_counts_df.loc[word, CNT] >= self.min_vocab_count
                for word in word_list_tmp
            ]
            available_terms = [
                word for word, y in zip(word_list_tmp, true_false_counts) if y
            ]
            logs.info(available_terms)
            with open(self.npmi_terms_fid, "w+") as f:
                json.dump({"available terms": available_terms}, f)
        self.available_terms = available_terms
        return available_terms

    def load_or_prepare_joint_npmi(self, subgroup_pair):
        """
        Run on-the fly, while the app is already open,
        as it depends on the subgroup terms that the user chooses
        :param subgroup_pair:
        :return:
        """
        # Canonical ordering for subgroup_list
        subgroup_pair = sorted(subgroup_pair)
        subgroup1 = subgroup_pair[0]
        subgroup2 = subgroup_pair[1]
        subgroups_str = "-".join(subgroup_pair)
        if not isdir(self.pmi_cache_path):
            logs.warning("Creating cache")
            # We need to preprocess everything.
            # This should eventually all go into a prepare_dataset CLI
            mkdir(self.pmi_cache_path)
        joint_npmi_fid = pjoin(self.pmi_cache_path, subgroups_str + "_npmi.csv")
        subgroup_files = define_subgroup_files(subgroup_pair, self.pmi_cache_path)
        # Defines the filenames for the cache files from the selected subgroups.
        # Get as much precomputed data as we can.
        if self.use_cache and exists(joint_npmi_fid):
            # When everything is already computed for the selected subgroups.
            logs.info("Loading cached joint npmi")
            joint_npmi_df = self.load_joint_npmi_df(joint_npmi_fid)
            npmi_display_cols = [
                "npmi-bias",
                subgroup1 + "-npmi",
                subgroup2 + "-npmi",
                subgroup1 + "-count",
                subgroup2 + "-count",
            ]
            joint_npmi_df = joint_npmi_df[npmi_display_cols]
            # When maybe some things have been computed for the selected subgroups.
        else:
            if not self.live:
                logs.info("Preparing new joint npmi")
                joint_npmi_df, subgroup_dict = self.prepare_joint_npmi_df(
                    subgroup_pair, subgroup_files
                )
                # Cache new results
                logs.info("Writing out.")
                for subgroup in subgroup_pair:
                    write_subgroup_npmi_data(subgroup, subgroup_dict, subgroup_files)
                with open(joint_npmi_fid, "w+") as f:
                    joint_npmi_df.to_csv(f)
            else:
                joint_npmi_df = pd.DataFrame()
        logs.info("The joint npmi df is")
        logs.info(joint_npmi_df)
        return joint_npmi_df

    @staticmethod
    def load_joint_npmi_df(joint_npmi_fid):
        """
        Reads in a saved dataframe with all of the paired results.
        :param joint_npmi_fid:
        :return: paired results
        """
        with open(joint_npmi_fid, "rb") as f:
            joint_npmi_df = pd.read_csv(f)
        joint_npmi_df = _set_idx_cols_from_cache(joint_npmi_df)
        return joint_npmi_df.dropna()

    def prepare_joint_npmi_df(self, subgroup_pair, subgroup_files):
        """
        Computs the npmi bias based on the given subgroups.
        Handles cases where some of the selected subgroups have cached nPMI
        computations, but other's don't, computing everything afresh if there
        are not cached files.
        :param subgroup_pair:
        :return: Dataframe with nPMI for the words, nPMI bias between the words.
        """
        subgroup_dict = {}
        # When npmi is computed for some (but not all) of subgroup_list
        for subgroup in subgroup_pair:
            logs.info("Load or failing...")
            # When subgroup npmi has been computed in a prior session.
            cached_results = self.load_or_fail_cached_npmi_scores(
                subgroup, subgroup_files[subgroup]
            )
            # If the function did not return False and we did find it, use.
            if cached_results:
                # FYI: subgroup_cooc_df, subgroup_pmi_df, subgroup_npmi_df = cached_results
                # Holds the previous sessions' data for use in this session.
                subgroup_dict[subgroup] = cached_results
        logs.info("Calculating for subgroup list")
        joint_npmi_df, subgroup_dict = self.do_npmi(subgroup_pair, subgroup_dict)
        return joint_npmi_df.dropna(), subgroup_dict

    # TODO: Update pairwise assumption
    def do_npmi(self, subgroup_pair, subgroup_dict):
        """
        Calculates nPMI for given identity terms and the nPMI bias between.
        :param subgroup_pair: List of identity terms to calculate the bias for
        :return: Subset of data for the UI
        :return: Selected identity term's co-occurrence counts with
                 other words, pmi per word, and nPMI per word.
        """
        logs.info("Initializing npmi class")
        npmi_obj = self.set_npmi_obj()
        # Canonical ordering used
        subgroup_pair = tuple(sorted(subgroup_pair))
        # Calculating nPMI statistics
        for subgroup in subgroup_pair:
            # If the subgroup data is already computed, grab it.
            # TODO: Should we set idx and column names similarly to how we set them for cached files?
            if subgroup not in subgroup_dict:
                logs.info("Calculating statistics for %s" % subgroup)
                vocab_cooc_df, pmi_df, npmi_df = npmi_obj.calc_metrics(subgroup)
                # Store the nPMI information for the current subgroups
                subgroup_dict[subgroup] = (vocab_cooc_df, pmi_df, npmi_df)
        # Pair the subgroups together, indexed by all words that
        # co-occur between them.
        logs.info("Computing pairwise npmi bias")
        paired_results = npmi_obj.calc_paired_metrics(subgroup_pair, subgroup_dict)
        UI_results = make_npmi_fig(paired_results, subgroup_pair)
        return UI_results, subgroup_dict

    def set_npmi_obj(self):
        """
        Initializes the nPMI class with the given words and tokenized sentences.
        :return:
        """
        # TODO(meg): Incorporate this from evaluate library.
        # npmi_obj = evaluate.load('npmi', module_type='measurement').compute(subgroup, vocab_counts_df = self.dstats.vocab_counts_df, tokenized_counts_df=self.dstats.tokenized_df)
        npmi_obj = nPMI(self.dstats.vocab_counts_df, self.dstats.tokenized_df)
        return npmi_obj

    @staticmethod
    def load_or_fail_cached_npmi_scores(subgroup, subgroup_fids):
        """
        Reads cached scores from the specified subgroup files
        :param subgroup: string of the selected identity term
        :return:
        """
        # TODO: Ordering of npmi, pmi, vocab triple should be consistent
        subgroup_npmi_fid, subgroup_pmi_fid, subgroup_cooc_fid = subgroup_fids
        if (
            exists(subgroup_npmi_fid)
            and exists(subgroup_pmi_fid)
            and exists(subgroup_cooc_fid)
        ):
            logs.info("Reading in pmi data....")
            with open(subgroup_cooc_fid, "rb") as f:
                subgroup_cooc_df = pd.read_csv(f)
            logs.info("pmi")
            with open(subgroup_pmi_fid, "rb") as f:
                subgroup_pmi_df = pd.read_csv(f)
            logs.info("npmi")
            with open(subgroup_npmi_fid, "rb") as f:
                subgroup_npmi_df = pd.read_csv(f)
            subgroup_cooc_df = _set_idx_cols_from_cache(
                subgroup_cooc_df, subgroup, "count"
            )
            subgroup_pmi_df = _set_idx_cols_from_cache(
                subgroup_pmi_df, subgroup, "pmi"
            )
            subgroup_npmi_df = _set_idx_cols_from_cache(
                subgroup_npmi_df, subgroup, "npmi"
            )
            return subgroup_cooc_df, subgroup_pmi_df, subgroup_npmi_df
        return False

    def get_available_terms(self):
        return self.load_or_prepare_npmi_terms()


def dummy(doc):
    return doc


def count_vocab_frequencies(tokenized_df):
    """
    Based on an input pandas DataFrame with a 'text' column,
    this function will count the occurrences of all words.
    :return: [num_words x num_sentences] DataFrame with the rows corresponding to the
    different vocabulary words and the column to the presence (0 or 1) of that word.
    """

    cvec = CountVectorizer(
        tokenizer=dummy,
        preprocessor=dummy,
    )
    # We do this to calculate per-word statistics
    # Fast calculation of single word counts
    logs.info(
        "Fitting dummy tokenization to make matrix using the previous tokenization"
    )
    cvec.fit(tokenized_df[TOKENIZED_FIELD])
    document_matrix = cvec.transform(tokenized_df[TOKENIZED_FIELD])
    batches = np.linspace(0, tokenized_df.shape[0], _NUM_VOCAB_BATCHES).astype(int)
    i = 0
    tf = []
    while i < len(batches) - 1:
        logs.info("%s of %s vocab batches" % (str(i), str(len(batches))))
        batch_result = np.sum(
            document_matrix[batches[i] : batches[i + 1]].toarray(), axis=0
        )
        tf.append(batch_result)
        i += 1
    word_count_df = pd.DataFrame(
        [np.sum(tf, axis=0)], columns=cvec.get_feature_names()
    ).transpose()
    # Now organize everything into the dataframes
    word_count_df.columns = [CNT]
    word_count_df.index.name = WORD
    return word_count_df


def calc_p_word(word_count_df):
    # p(word)
    word_count_df[PROP] = word_count_df[CNT] / float(sum(word_count_df[CNT]))
    vocab_counts_df = pd.DataFrame(word_count_df.sort_values(by=CNT, ascending=False))
    vocab_counts_df[VOCAB] = vocab_counts_df.index
    return vocab_counts_df


def filter_vocab(vocab_counts_df):
    # TODO: Add warnings (which words are missing) to log file?
    filtered_vocab_counts_df = vocab_counts_df.drop(_CLOSED_CLASS, errors="ignore")
    filtered_count = filtered_vocab_counts_df[CNT]
    filtered_count_denom = float(sum(filtered_vocab_counts_df[CNT]))
    filtered_vocab_counts_df[PROP] = filtered_count / filtered_count_denom
    return filtered_vocab_counts_df


## Figures ##

def make_fig_lengths(tokenized_df, length_field):
    fig_tok_length, axs = plt.subplots(figsize=(15, 6), dpi=150)
    sns.histplot(data=tokenized_df[length_field], kde=True, bins=100, ax=axs)
    sns.rugplot(data=tokenized_df[length_field], ax=axs)
    return fig_tok_length


def make_fig_labels(label_df, label_names, label_field):
    labels = label_df[label_field].unique()
    label_sums = [len(label_df[label_df[label_field] == label]) for label in labels]
    fig_labels = px.pie(label_df, values=label_sums, names=label_names)
    return fig_labels


def make_npmi_fig(paired_results, subgroup_pair):
    subgroup1, subgroup2 = subgroup_pair
    UI_results = pd.DataFrame()
    if "npmi-bias" in paired_results:
        UI_results["npmi-bias"] = paired_results["npmi-bias"].astype(float)
    UI_results[subgroup1 + "-npmi"] = paired_results["npmi"][
        subgroup1 + "-npmi"
    ].astype(float)
    UI_results[subgroup1 + "-count"] = paired_results["count"][
        subgroup1 + "-count"
    ].astype(int)
    if subgroup1 != subgroup2:
        UI_results[subgroup2 + "-npmi"] = paired_results["npmi"][
            subgroup2 + "-npmi"
        ].astype(float)
        UI_results[subgroup2 + "-count"] = paired_results["count"][
            subgroup2 + "-count"
        ].astype(int)
    return UI_results.sort_values(by="npmi-bias", ascending=True)




## Input/Output ###


def define_subgroup_files(subgroup_list, pmi_cache_path):
    """
    Sets the file ids for the input identity terms
    :param subgroup_list: List of identity terms
    :return:
    """
    subgroup_files = {}
    for subgroup in subgroup_list:
        # TODO: Should the pmi, npmi, and count just be one file?
        subgroup_npmi_fid = pjoin(pmi_cache_path, subgroup + "_npmi.csv")
        subgroup_pmi_fid = pjoin(pmi_cache_path, subgroup + "_pmi.csv")
        subgroup_cooc_fid = pjoin(pmi_cache_path, subgroup + "_vocab_cooc.csv")
        subgroup_files[subgroup] = (
            subgroup_npmi_fid,
            subgroup_pmi_fid,
            subgroup_cooc_fid,
        )
    return subgroup_files


## Input/Output ##


def intersect_dfs(df_dict):
    started = 0
    new_df = None
    for key, df in df_dict.items():
        if df is None:
            continue
        for key2, df2 in df_dict.items():
            if df2 is None:
                continue
            if key == key2:
                continue
            if started:
                new_df = new_df.join(df2, how="inner", lsuffix="1", rsuffix="2")
            else:
                new_df = df.join(df2, how="inner", lsuffix="1", rsuffix="2")
                started = 1
    return new_df.copy()


def write_subgroup_npmi_data(subgroup, subgroup_dict, subgroup_files):
    """
    Saves the calculated nPMI statistics to their output files.
    Includes the npmi scores for each identity term, the pmi scores, and the
    co-occurrence counts of the identity term with all the other words
    :param subgroup: Identity term
    :return:
    """
    subgroup_fids = subgroup_files[subgroup]
    subgroup_npmi_fid, subgroup_pmi_fid, subgroup_cooc_fid = subgroup_fids
    subgroup_dfs = subgroup_dict[subgroup]
    subgroup_cooc_df, subgroup_pmi_df, subgroup_npmi_df = subgroup_dfs
    with open(subgroup_npmi_fid, "w+") as f:
        subgroup_npmi_df.to_csv(f)
    with open(subgroup_pmi_fid, "w+") as f:
        subgroup_pmi_df.to_csv(f)
    with open(subgroup_cooc_fid, "w+") as f:
        subgroup_cooc_df.to_csv(f)

<|MERGE_RESOLUTION|>--- conflicted
+++ resolved
@@ -38,21 +38,11 @@
 from utils.dataset_utils import (CNT, DEDUP_TOT, EMBEDDING_FIELD, LENGTH_FIELD,
                             OUR_LABEL_FIELD, OUR_TEXT_FIELD, PERPLEXITY_FIELD, PROP,
                             TEXT_NAN_CNT, TOKENIZED_FIELD, TOT_OPEN_WORDS,
-<<<<<<< HEAD
                             TOT_WORDS, VOCAB, WORD)
 from data_measurements.embeddings.embeddings import Embeddings
 # TODO(meg): Incorporate this from evaluate library.
 # import evaluate
 from data_measurements.zipf.zipf import Zipf, make_zipf_fig, get_zipf_fids
-=======
-                            TOT_WORDS, VOCAB, WORD, extract_field,
-                            load_truncated_dataset)
-import utils.dataset_utils as utils
-from data_measurements.embeddings.embeddings import Embeddings
-# TODO(meg): Incorporate this from evaluate library.
-# import evaluate
-from data_measurements.zipf.zipf import Zipf
->>>>>>> 5e5e100e
 from data_measurements.npmi.npmi import nPMI
 
 #if Path(".env").is_file():
@@ -264,8 +254,6 @@
         self.min_vocab_count = _MIN_VOCAB_COUNT
         self.cvec = _CVEC
         # File definitions
-<<<<<<< HEAD
-=======
         # path to the directory used for caching
         if not isinstance(text_field, str):
             text_field = ".".join(text_field)
@@ -278,7 +266,6 @@
             self.cache_dir,
             self.dataset_cache_dir,  # {label_field},
         )
->>>>>>> 5e5e100e
         # Things that get defined later.
         self.fig_tok_length_png = None
         self.length_stats_dict = None
@@ -752,7 +739,7 @@
         if not self.live:
             self.get_base_dataset()
             self.label_dset = self.dset.map(
-                lambda examples: extract_field(
+                lambda examples: utils.extract_field(
                     examples, self.label_field, OUR_LABEL_FIELD
                 ),
                 batched=True,
@@ -768,7 +755,6 @@
         self.npmi_stats.load_or_prepare_npmi_terms()
 
     def load_or_prepare_zipf(self, save=True):
-<<<<<<< HEAD
         zipf_json_fid, zipf_fig_json_fid, zipf_fig_html_fid = get_zipf_fids(
             self.cache_path)
         if self.use_cache:
@@ -790,23 +776,6 @@
             else:
                 # Cache files do not exist.
                 self.prepare_zipf(save)
-=======
-        if self.use_cache and exists(self.zipf_fig_fid) and exists(self.zipf_fid):
-            with open(self.zipf_fid, "r") as f:
-                zipf_dict = json.load(f)
-            self.z = Zipf()
-            self.z.load(zipf_dict)
-            self.zipf_fig = utils.read_plotly(self.zipf_fig_fid)
-        elif self.use_cache and exists(self.zipf_fid):
-            # TODO: Read zipf data so that the vocab is there.
-            with open(self.zipf_fid, "r") as f:
-                zipf_dict = json.load(f)
-            self.z = Zipf()
-            self.z.load(zipf_dict)
-            self.zipf_fig = make_zipf_fig(self.vocab_counts_df, self.z)
-            if save:
-                utils.write_plotly(self.zipf_fig, self.zipf_fig_fid)
->>>>>>> 5e5e100e
         else:
             self.prepare_zipf(save)
 
