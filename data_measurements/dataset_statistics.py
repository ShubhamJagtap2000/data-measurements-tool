--- conflicted
+++ resolved
@@ -231,10 +231,34 @@
             remove_columns=list(self.dset.features),
         )
 
-<<<<<<< HEAD
-    @st.cache
-=======
+    @st.cache
+    def load_or_prepare_dset_peek(self, load_only=False):
+        if self.use_cache and exists(self.dset_peek_json_fid):
+            with open(self.dset_peek_json_fid, "r") as f:
+                self.dset_peek = json.load(f)["dset peek"]
+        elif not load_only:
+            self.dset_peek = self.dset[:100]
+            if self.save:
+                ds_utils.write_json({"dset peek": self.dset_peek},
+                                 self.dset_peek_json_fid)
+
+    @st.cache
+    def load_or_prepare_tokenized_df(self, load_only=False):
+        if self.use_cache and exists(self.tokenized_df_fid):
+            self.tokenized_df = ds_utils.read_df(self.tokenized_df_fid)
+        elif not load_only:
+            # tokenize all text instances
+            self.tokenized_df = Tokenize(self.text_dset, feature=TEXT_FIELD,
+                                         tok_feature=TOKENIZED_FIELD).get_df()
+            logs.info("tokenized df is")
+            logs.info(self.tokenized_df)
+            if self.save:
+                logs.warning("Saving tokenized dataset to disk")
+                # save tokenized text
+                ds_utils.write_df(self.tokenized_df, self.tokenized_df_fid)
+
     # Get vocab with word counts
+    @st.cache
     def load_or_prepare_vocab(self, load_only=False):
         """
         Calculates the vocabulary count from the tokenized text.
@@ -265,47 +289,8 @@
     def load_vocab(self):
         self.vocab_counts_df = ds_utils.read_df(self.vocab_counts_df_fid)
 
-    def load_or_prepare_dataset(self, load_only=False):
-        """
-        Prepares the HF datasets and data frames containing the untokenized and
-        tokenized text as well as the label values.
-        self.tokenized_df is used further for calculating text lengths,
-        word counts, etc.
-        Args:
-            load_only (Bool): Whether we should only use cache, no new prep.
-
-        Returns:
-
-        """
-        logs.info("Doing text dset.")
-        self.load_or_prepare_text_dset(load_only=load_only)
-
-    def load_or_prepare_dset_peek(self, load_only=False):
-        if self.use_cache and exists(self.dset_peek_json_fid):
-            with open(self.dset_peek_json_fid, "r") as f:
-                self.dset_peek = json.load(f)["dset peek"]
-        elif not load_only:
-            self.dset_peek = self.dset[:100]
-            if self.save:
-                ds_utils.write_json({"dset peek": self.dset_peek},
-                                 self.dset_peek_json_fid)
-
-    def load_or_prepare_tokenized_df(self, load_only=False):
-        if self.use_cache and exists(self.tokenized_df_fid):
-            self.tokenized_df = ds_utils.read_df(self.tokenized_df_fid)
-        elif not load_only:
-            # tokenize all text instances
-            self.tokenized_df = Tokenize(self.text_dset, feature=TEXT_FIELD,
-                                         tok_feature=TOKENIZED_FIELD).get_df()
-            logs.info("tokenized df is")
-            logs.info(self.tokenized_df)
-            if self.save:
-                logs.warning("Saving tokenized dataset to disk")
-                # save tokenized text
-                ds_utils.write_df(self.tokenized_df, self.tokenized_df_fid)
-
-
->>>>>>> 0fd0e359
+
+    @st.cache
     def load_or_prepare_general_stats(self, load_only=False):
         """
         Content for expander_general_stats widget.
@@ -345,90 +330,7 @@
                 ds_utils.write_json(self.general_stats_dict,
                                  self.general_stats_json_fid)
 
-<<<<<<< HEAD
-    @st.cache
-    def load_or_prepare_text_lengths(self, load_only=False):
-        """
-        The text length widget relies on this function, which provides
-        a figure of the text lengths, some text length statistics, and
-        a text length dataframe to peruse.
-        Args:
-            load_only (Bool): Whether we can compute anew, or just need to try to grab cache.
-        Returns:
-
-        """
-        # We work with the already tokenized dataset
-        self.load_or_prepare_tokenized_df()
-        self.length_obj = lengths.DMTHelper(self, load_only=load_only, save=self.save)
-        self.length_obj.run_DMT_processing()
-
-    ## Labels functions
-    @st.cache
-    def load_or_prepare_labels(self, load_only=False):
-        """Uses a generic Labels class, with attributes specific to this
-        project as input.
-        Computes results for each label column,
-        or else uses what's available in the cache.
-        Currently supports Datasets with just one label column.
-        """
-        self.label_obj = labels.DMTHelper(self, load_only=load_only, save=self.save)
-        self.label_obj.run_DMT_processing()
-
-    # Get vocab with word counts
-    @st.cache
-    def load_or_prepare_vocab(self, load_only=False):
-        """
-        Calculates the vocabulary count from the tokenized text.
-        The resulting dataframes may be used in nPMI calculations, zipf, etc.
-        :param
-        :return:
-        """
-        if self.use_cache and exists(self.vocab_counts_df_fid):
-            logs.info("Reading vocab from cache")
-            self.load_vocab()
-            self.vocab_counts_filtered_df = filter_vocab(self.vocab_counts_df)
-        elif not load_only:
-            if self.tokenized_df is None:
-                # Building the vocabulary starts with tokenizing.
-                self.load_or_prepare_tokenized_df(load_only=False)
-            logs.info("Calculating vocab afresh")
-            word_count_df = count_vocab_frequencies(self.tokenized_df)
-            self.vocab_counts_df = calc_p_word(word_count_df)
-            self.vocab_counts_filtered_df = filter_vocab(self.vocab_counts_df)
-            if self.save:
-                logs.info("Writing out.")
-                ds_utils.write_df(self.vocab_counts_df, self.vocab_counts_df_fid)
-        logs.info("unfiltered vocab")
-        logs.info(self.vocab_counts_df)
-        logs.info("filtered vocab")
-        logs.info(self.vocab_counts_filtered_df)
-
-    def load_vocab(self):
-        self.vocab_counts_df = ds_utils.read_df(self.vocab_counts_df_fid)
-
-    @st.cache
-    def load_or_prepare_text_duplicates(self, load_only=False, save=True, list_duplicates=True):
-        """Uses a text duplicates library, which
-        returns strings with their counts, fraction of data that is duplicated,
-        or else uses what's available in the cache.
-        """
-        dups_obj = td.DMTHelper(self, load_only=load_only, save=save)
-        dups_obj.run_DMT_processing(list_duplicates=list_duplicates)
-        self.duplicates_results = dups_obj.duplicates_results
-        self.dups_frac = self.duplicates_results[td.DUPS_FRAC]
-        if list_duplicates and td.DUPS_DICT in self.duplicates_results:
-            self.dups_dict = self.duplicates_results[td.DUPS_DICT]
-        self.duplicates_files = dups_obj.get_duplicates_filenames()
-
-    @st.cache
-    def load_or_prepare_text_perplexities(self, load_only=False):
-        perplex_obj = perplexity.DMTHelper(self, load_only=load_only)
-        perplex_obj.run_DMT_processing()
-        self.perplexities_df = perplex_obj.df
-
-
-=======
->>>>>>> 0fd0e359
+
     def load_general_stats(self):
         self.general_stats_dict = json.load(
             open(self.general_stats_json_fid, encoding="utf-8")
@@ -460,15 +362,10 @@
             td.DUPS_FRAC: self.dups_frac
         }
 
-<<<<<<< HEAD
-    @st.cache
-    def load_or_prepare_dataset(self, load_only=False):
-=======
     def load_or_prepare_text_duplicates(self, load_only=False, save=True, list_duplicates=True):
         """Uses a text duplicates library, which
         returns strings with their counts, fraction of data that is duplicated,
         or else uses what's available in the cache.
->>>>>>> 0fd0e359
         """
         dups_obj = td.DMTHelper(self, load_only=load_only, save=save)
         dups_obj.run_DMT_processing(list_duplicates=list_duplicates)
@@ -493,34 +390,24 @@
         self.length_obj = lengths.DMTHelper(self, load_only=load_only, save=self.save)
         self.length_obj.run_DMT_processing()
 
-<<<<<<< HEAD
-    @st.cache
-    def load_or_prepare_dset_peek(self, load_only=False):
-        if self.use_cache and exists(self.dset_peek_json_fid):
-            with open(self.dset_peek_json_fid, "r") as f:
-                self.dset_peek = json.load(f)["dset peek"]
-        elif not load_only:
-            self.dset_peek = self.dset[:100]
-            if self.save:
-                ds_utils.write_json({"dset peek": self.dset_peek},
-                                 self.dset_peek_json_fid)
-
-    @st.cache
-    def load_or_prepare_tokenized_df(self, load_only=False):
-        if self.use_cache and exists(self.tokenized_df_fid):
-            self.tokenized_df = ds_utils.read_df(self.tokenized_df_fid)
-        elif not load_only:
-            # tokenize all text instances
-            self.tokenized_df = Tokenize(self.text_dset, feature=TEXT_FIELD,
-                                         tok_feature=TOKENIZED_FIELD).get_df()
-            logs.info("tokenized df is")
-            logs.info(self.tokenized_df)
-            if self.save:
-                logs.warning("Saving tokenized dataset to disk")
-                # save tokenized text
-                ds_utils.write_df(self.tokenized_df, self.tokenized_df_fid)
-=======
+    @st.cache
+    def load_or_prepare_text_lengths(self, load_only=False):
+        """
+        The text length widget relies on this function, which provides
+        a figure of the text lengths, some text length statistics, and
+        a text length dataframe to peruse.
+        Args:
+            load_only (Bool): Whether we can compute anew, or just need to try to grab cache.
+        Returns:
+
+        """
+        # We work with the already tokenized dataset
+        self.load_or_prepare_tokenized_df()
+        self.length_obj = lengths.DMTHelper(self, load_only=load_only, save=self.save)
+        self.length_obj.run_DMT_processing()
+
     ## Labels functions
+    @st.cache
     def load_or_prepare_labels(self, load_only=False):
         """Uses a generic Labels class, with attributes specific to this
         project as input.
@@ -535,7 +422,6 @@
         perplex_obj = perplexity.DMTHelper(self, load_only=load_only)
         perplex_obj.run_DMT_processing()
         self.perplexities_df = perplex_obj.df
->>>>>>> 0fd0e359
 
     @st.cache
     def load_or_prepare_npmi(self, load_only=False):
