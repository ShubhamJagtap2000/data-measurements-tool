# Copyright 2021 The HuggingFace Team. All rights reserved.
#
# Licensed under the Apache License, Version 2.0 (the "License");
# you may not use this file except in compliance with the License.
# You may obtain a copy of the License at
#
#     http://www.apache.org/licenses/LICENSE-2.0
#
# Unless required by applicable law or agreed to in writing, software
# distributed under the License is distributed on an "AS IS" BASIS,
# WITHOUT WARRANTIES OR CONDITIONS OF ANY KIND, either express or implied.
# See the License for the specific language governing permissions and
# limitations under the License.

import json
import matplotlib.image as mpimg
import matplotlib.pyplot as plt
import nltk
import numpy as np
import pandas as pd
import plotly.graph_objects as go
import seaborn as sns
import statistics
import utils
import utils.dataset_utils as ds_utils
from data_measurements.embeddings.embeddings import Embeddings
from data_measurements.labels import labels
from data_measurements.npmi import npmi
from data_measurements.text_duplicates import text_duplicates as td
from data_measurements.zipf import zipf
from datasets import load_from_disk, load_metric
from nltk.corpus import stopwords
from os import mkdir, getenv
from os.path import exists, isdir
from os.path import join as pjoin
from pathlib import Path
from sklearn.feature_extraction.text import CountVectorizer
from utils.dataset_utils import (CNT, EMBEDDING_FIELD, LENGTH_FIELD,
                                 TEXT_FIELD, PERPLEXITY_FIELD, PROP,
                                 TEXT_NAN_CNT, TOKENIZED_FIELD, TOT_OPEN_WORDS,
                                 TOT_WORDS, VOCAB, WORD)

logs = utils.prepare_logging(__file__)

# TODO: Read this in depending on chosen language / expand beyond english
nltk.download("stopwords", quiet=True)
_CLOSED_CLASS = (
        stopwords.words("english")
        + ["t", "n", "ll", "d", "s"]
        + ["wasn", "weren", "won", "aren", "wouldn", "shouldn", "didn", "don",
           "hasn", "ain", "couldn", "doesn", "hadn", "haven", "isn", "mightn",
           "mustn", "needn", "shan", "would", "could", "dont"]
        + [str(i) for i in range(0, 99)]
)
IDENTITY_TERMS = [
    "man",
    "woman",
    "non-binary",
    "gay",
    "lesbian",
    "queer",
    "trans",
    "straight",
    "cis",
    "she",
    "her",
    "hers",
    "he",
    "him",
    "his",
    "they",
    "them",
    "their",
    "theirs",
    "himself",
    "herself",
]
# treating inf values as NaN as well
pd.set_option("use_inf_as_na", True)

MIN_VOCAB_COUNT = 10
_NUM_VOCAB_BATCHES = 2000
_TOP_N = 100

_PERPLEXITY = load_metric("perplexity")


class DatasetStatisticsCacheClass:

    def __init__(
            self,
            dset_name,
            dset_config,
            split_name,
            text_field,
            label_field,
            label_names,
            cache_dir="cache_dir",
            dataset_cache_dir=None,
            use_cache=False,
            save=True,
    ):

        ### What are we analyzing?
        # name of the Hugging Face dataset
        self.dset_name = dset_name
        # name of the dataset config
        self.dset_config = dset_config
        # name of the split to analyze
        self.split_name = split_name
        # which text/feature fields are we analysing?
        self.text_field = text_field

        ## Label variables
        # which label fields are we analysing?
        self.label_field = label_field
        # what are the names of the classes?
        self.label_names = label_names
        # where are they being cached?
        self.label_files = {}
        # label pie chart used in the UI
        self.fig_labels = None
        # results
        self.label_results = None

        ## Caching
        if not dataset_cache_dir:
            _, self.dataset_cache_dir = ds_utils.get_cache_dir_naming(cache_dir,
                                                                      dset_name,
                                                                      dset_config,
                                                                      split_name,
                                                                      text_field)
        else:
            self.dataset_cache_dir = dataset_cache_dir

        # Use stored data if there; otherwise calculate afresh
        self.use_cache = use_cache
        # Save newly calculated results.
        self.save = save

        # HF dataset with all of the self.text_field instances in self.dset
        self.text_dset = None
        self.dset_peek = None
        # Tokenized text
        self.tokenized_df = None

        ## Zipf
        # Save zipf fig so it doesn't need to be recreated.
        self.zipf_fig = None
        # Zipf object
        self.z = None

        ## Vocabulary
        # Vocabulary with word counts in the dataset
        self.vocab_counts_df = None
        # Vocabulary filtered to remove stopwords
        self.vocab_counts_filtered_df = None
        self.sorted_top_vocab_df = None

        # Text Duplicates
        self.duplicates_results = None
        self.duplicates_files = {}
        self.dups_frac = 0
        self.dups_dict = {}

        ## Perplexity
        self.perplexities_df = None

        ## Lengths
        self.avg_length = None
        self.std_length = None
        self.length_stats_dict = None
        self.length_df = None
        self.fig_tok_length = None
        self.num_uniq_lengths = 0

        ## "General" stats
        self.general_stats_dict = {}
        self.total_words = 0
        self.total_open_words = 0
        # Number of NaN values (NOT empty strings)
        self.text_nan_count = 0

        # nPMI
        self.npmi_obj = None
        # The minimum amount of times a word should occur to be included in
        # word-count-based calculations (currently just relevant to nPMI)
        self.min_vocab_count = MIN_VOCAB_COUNT

        self.hf_dset_cache_dir = pjoin(self.dataset_cache_dir, "base_dset")
        self.tokenized_df_fid = pjoin(self.dataset_cache_dir, "tokenized_df.json")

        self.text_dset_fid = pjoin(self.dataset_cache_dir, "text_dset")
        self.dset_peek_json_fid = pjoin(self.dataset_cache_dir, "dset_peek.json")

        ## Length cache files
        self.length_df_fid = pjoin(self.dataset_cache_dir, "length_df.json")
        self.length_stats_json_fid = pjoin(self.dataset_cache_dir, "length_stats.json")

        self.vocab_counts_df_fid = pjoin(self.dataset_cache_dir,
                                         "vocab_counts.json")
        self.dup_counts_df_fid = pjoin(self.dataset_cache_dir, "dup_counts_df.json")
        self.perplexities_df_fid = pjoin(self.dataset_cache_dir,
                                         "perplexities_df.json")
        self.fig_tok_length_fid = pjoin(self.dataset_cache_dir, "fig_tok_length.png")

        ## General text stats
        self.general_stats_json_fid = pjoin(self.dataset_cache_dir,
                                            "general_stats_dict.json")
        # Needed for UI
        self.sorted_top_vocab_df_fid = pjoin(
            self.dataset_cache_dir, "sorted_top_vocab.json"
        )
        # Set the HuggingFace dataset object with the given arguments.
        self.dset = self._get_dataset()

    def _get_dataset(self):
        """
        Gets the HuggingFace Dataset object.
        First tries to use the given cache directory if specified;
        otherwise saves to the given cache directory if specified.
        """
        dset = ds_utils.load_truncated_dataset(self.dset_name, self.dset_config,
                                               self.split_name,
                                               cache_dir=self.hf_dset_cache_dir,
                                               save=self.save)
        return dset


    def load_or_prepare_general_stats(self, load_only=False):
        """
        Content for expander_general_stats widget.
        Provides statistics for total words, total open words,
        the sorted top vocab, the NaN count, and the duplicate count.
        Args:

        Returns:

        """
        # General statistics
        # For the general statistics, text duplicates are not saved in their
        # own files, but rather just the text duplicate fraction is saved in the
        # "general" file. We therefore set save=False for
        # the text duplicate files in this case.
        # Similarly, we don't get the full list of duplicates
        # in general stats, so set list_duplicates to False
        self.load_or_prepare_text_duplicates(load_only=load_only, save=False,
                                             list_duplicates=False)
        logs.info("Duplicates results:")
        logs.info(self.duplicates_results)
        self.general_stats_dict.update(self.duplicates_results)
        # TODO: Tighten the rest of this similar to text_duplicates.
        if (
                self.use_cache
                and exists(self.general_stats_json_fid)
                and exists(self.sorted_top_vocab_df_fid)
        ):
            logs.info("Loading cached general stats")
            self.load_general_stats()
        elif not load_only:
            logs.info("Preparing general stats")
            self.prepare_general_stats()
            if self.save:
                ds_utils.write_df(self.sorted_top_vocab_df,
                               self.sorted_top_vocab_df_fid)
                ds_utils.write_json(self.general_stats_dict,
                                 self.general_stats_json_fid)

    def load_or_prepare_text_lengths(self, load_only=False):
        """
        The text length widget relies on this function, which provides
        a figure of the text lengths, some text length statistics, and
        a text length dataframe to peruse.
        Args:
            save:
        Returns:

        """
        # Text length figure
        if self.use_cache and exists(self.fig_tok_length_fid):
            self.fig_tok_length = mpimg.imread(self.fig_tok_length_fid)
        elif not load_only:
            self.prepare_fig_text_lengths()
            if self.save:
                self.fig_tok_length.savefig(self.fig_tok_length_fid)
        # Text length dataframe
        if self.use_cache and exists(self.length_df_fid):
            self.length_df = ds_utils.read_df(self.length_df_fid)
        elif not load_only:
            self.prepare_length_df()
            if self.save:
                ds_utils.write_df(self.length_df, self.length_df_fid)

        # Text length stats.
        if self.use_cache and exists(self.length_stats_json_fid):
            with open(self.length_stats_json_fid, "r") as f:
                self.length_stats_dict = json.load(f)
            self.avg_length = self.length_stats_dict["avg length"]
            self.std_length = self.length_stats_dict["std length"]
            self.num_uniq_lengths = self.length_stats_dict["num lengths"]
        elif not load_only:
            self.prepare_text_length_stats()
            if self.save:
                ds_utils.write_json(self.length_stats_dict,
                                 self.length_stats_json_fid)

    def prepare_length_df(self):
        self.tokenized_df[LENGTH_FIELD] = self.tokenized_df[
            TOKENIZED_FIELD].apply(
            len
        )
        self.length_df = self.tokenized_df[
            [LENGTH_FIELD, TEXT_FIELD]
        ].sort_values(by=[LENGTH_FIELD], ascending=True)

    def prepare_text_length_stats(self):
        if (
                LENGTH_FIELD not in self.tokenized_df.columns
                or self.length_df is None
        ):
            self.prepare_length_df()
        avg_length = sum(self.tokenized_df[LENGTH_FIELD]) / len(
            self.tokenized_df[LENGTH_FIELD]
        )
        self.avg_length = round(avg_length, 1)
        std_length = statistics.stdev(self.tokenized_df[LENGTH_FIELD])
        self.std_length = round(std_length, 1)
        self.num_uniq_lengths = len(self.length_df["length"].unique())
        self.length_stats_dict = {
            "avg length": self.avg_length,
            "std length": self.std_length,
            "num lengths": self.num_uniq_lengths,
        }

    def prepare_fig_text_lengths(self):
        if LENGTH_FIELD not in self.tokenized_df.columns:
            self.prepare_length_df()
        self.fig_tok_length = make_fig_lengths(self.tokenized_df,
                                               LENGTH_FIELD)

    ## Labels functions
    def load_or_prepare_labels(self, load_only=False):
        """Uses a generic Labels class, with attributes specific to this
        project as input.
        Computes results for each label column,
        or else uses what's available in the cache.
        Currently supports Datasets with just one label column.
        """
        label_obj = labels.DMTHelper(self, load_only=load_only, save=self.save)
        label_obj.run_DMT_processing()
        self.fig_labels = label_obj.fig_labels
        self.label_results = label_obj.label_results
        self.label_files = label_obj.get_label_filenames()

    # Get vocab with word counts
    def load_or_prepare_vocab(self, load_only=False):
        """
        Calculates the vocabulary count from the tokenized text.
        The resulting dataframes may be used in nPMI calculations, zipf, etc.
        :param
        :return:
        """
        if self.use_cache and exists(self.vocab_counts_df_fid):
            logs.info("Reading vocab from cache")
            self.load_vocab()
            self.vocab_counts_filtered_df = filter_vocab(self.vocab_counts_df)
        elif not load_only:
            if self.tokenized_df is None:
                # Building the vocabulary starts with tokenizing.
                self.load_or_prepare_tokenized_df(load_only=False)
            logs.info("Calculating vocab afresh")
            word_count_df = count_vocab_frequencies(self.tokenized_df)
            logs.info("Making dfs with proportion.")
            self.vocab_counts_df = calc_p_word(word_count_df)
            self.vocab_counts_filtered_df = filter_vocab(self.vocab_counts_df)
            if self.save:
                logs.info("Writing out.")
                ds_utils.write_df(self.vocab_counts_df, self.vocab_counts_df_fid)
        logs.info("unfiltered vocab")
        logs.info(self.vocab_counts_df)
        logs.info("filtered vocab")
        logs.info(self.vocab_counts_filtered_df)

    def load_vocab(self):
        self.vocab_counts_df = ds_utils.read_df(self.vocab_counts_df_fid)

    def load_or_prepare_text_duplicates(self, load_only=False, save=True, list_duplicates=True):
        """Uses a text duplicates library, which
        returns strings with their counts, fraction of data that is duplicated,
        or else uses what's available in the cache.
        """
        dups_obj = td.DMTHelper(self, load_only=load_only, save=save)
        dups_obj.run_DMT_processing(list_duplicates=list_duplicates)
        self.duplicates_results = dups_obj.duplicates_results
        self.dups_frac = self.duplicates_results[td.DUPS_FRAC]
        if list_duplicates and td.DUPS_DICT in self.duplicates_results:
            self.dups_dict = self.duplicates_results[td.DUPS_DICT]
        self.duplicates_files = dups_obj.get_duplicates_filenames()


    def load_or_prepare_text_perplexities(self, load_only=False):
        if self.use_cache and exists(self.perplexities_df_fid):
            self.perplexities_df = ds_utils.read_df(self.perplexities_df_fid)
        elif not load_only:
            self.prepare_text_perplexities()
            if self.save:
                ds_utils.write_df(self.perplexities_df,
                               self.perplexities_df_fid)

    def load_general_stats(self):
        self.general_stats_dict = json.load(
            open(self.general_stats_json_fid, encoding="utf-8")
        )
        self.sorted_top_vocab_df = ds_utils.read_df(self.sorted_top_vocab_df_fid)
        self.text_nan_count = self.general_stats_dict[TEXT_NAN_CNT]
        self.dups_frac = self.general_stats_dict[td.DUPS_FRAC]
        self.total_words = self.general_stats_dict[TOT_WORDS]
        self.total_open_words = self.general_stats_dict[TOT_OPEN_WORDS]

    def prepare_general_stats(self):
        if self.tokenized_df is None:
            logs.warning("Tokenized dataset not yet loaded; doing so.")
            self.load_or_prepare_tokenized_df()
        if self.vocab_counts_df is None:
            logs.warning("Vocab not yet loaded; doing so.")
            self.load_or_prepare_vocab()
        self.sorted_top_vocab_df = self.vocab_counts_filtered_df.sort_values(
            "count", ascending=False
        ).head(_TOP_N)
        self.total_words = len(self.vocab_counts_df)
        self.total_open_words = len(self.vocab_counts_filtered_df)
        self.text_nan_count = int(self.tokenized_df.isnull().sum().sum())
        self.general_stats_dict = {
            TOT_WORDS: self.total_words,
            TOT_OPEN_WORDS: self.total_open_words,
            TEXT_NAN_CNT: self.text_nan_count,
            td.DUPS_FRAC: self.dups_frac
        }

    def prepare_text_perplexities(self):
        if self.text_dset is None:
            self.load_or_prepare_dataset()
        results = _PERPLEXITY.compute(
            input_texts=self.text_dset[TEXT_FIELD], model_id='gpt2')
        perplexities = {PERPLEXITY_FIELD: results["perplexities"],
                        TEXT_FIELD: self.text_dset[TEXT_FIELD]}
        self.perplexities_df = pd.DataFrame(perplexities).sort_values(
            by=PERPLEXITY_FIELD, ascending=False)

    def load_or_prepare_dataset(self, load_only=False):
        """
        Prepares the HF dataset text/feature based on given config, split, etc.
        Args:
<<<<<<< HEAD
            load_only: Whether we should only try to load a cached dataset.
=======
            load_only: Whether only a cached dataset can be used.
>>>>>>> d6d802ca
        """
        logs.info("Doing text dset.")
        if self.use_cache and exists(self.text_dset_fid):
            # load extracted text
            self.text_dset = load_from_disk(self.text_dset_fid)
<<<<<<< HEAD
            logs.info("Loaded dataset from disk")
            logs.info(self.text_dset)
=======
            logs.warning("Loaded dataset from disk")
            logs.warning(self.text_dset)
>>>>>>> d6d802ca
        # ...Or load it from the server and store it anew
        elif not load_only:
            self.prepare_text_dset()
            if self.save:
                # save extracted text instances
<<<<<<< HEAD
                logs.info("Saving dataset to disk")
=======
                logs.warning("Saving dataset to disk")
>>>>>>> d6d802ca
                self.text_dset.save_to_disk(self.text_dset_fid)

    # TODO: Are we not using this anymore?
    def load_or_prepare_dset_peek(self, load_only=False):
        if self.use_cache and exists(self.dset_peek_json_fid):
            with open(self.dset_peek_json_fid, "r") as f:
                self.dset_peek = json.load(f)["dset peek"]
        elif not load_only:
<<<<<<< HEAD
            if self.dset is None:
                self.dset = self.get_dataset()
=======
>>>>>>> d6d802ca
            self.dset_peek = self.dset[:100]
            if self.save:
                ds_utils.write_json({"dset peek": self.dset_peek},
                                 self.dset_peek_json_fid)

    def load_or_prepare_tokenized_df(self, load_only=False):
        if self.use_cache and exists(self.tokenized_df_fid):
            self.tokenized_df = ds_utils.read_df(self.tokenized_df_fid)
        elif not load_only:
            # tokenize all text instances
            tokenized_dset = tokenize.Tokenize(text_dset=self.text_dset, dset=self.dset)
            self.tokenized_df = pd.DataFrame(tokenized_dset)
            if self.save:
                logs.warning("Saving tokenized dataset to disk")
                # save tokenized text
                ds_utils.write_df(self.tokenized_df, self.tokenized_df_fid)


    def prepare_text_dset(self):
<<<<<<< HEAD
        self.dset = self.get_dataset()
=======
>>>>>>> d6d802ca
        logs.info("Working with dataset:")
        logs.info(self.dset)
        # extract all text instances
        self.text_dset = self.dset.map(
            lambda examples: ds_utils.extract_field(
                examples, self.text_field, TEXT_FIELD
            ),
            batched=True,
            remove_columns=list(self.dset.features),
        )

<<<<<<< HEAD
=======
    def do_tokenization(self):
        """
        Tokenizes the dataset
        :return:
        """
        if self.text_dset is None:
            self.load_or_prepare_dataset()
        sent_tokenizer = self.cvec.build_tokenizer()

        def tokenize_batch(examples):
            # TODO: lowercase should be an option
            res = {
                TOKENIZED_FIELD: [
                    tuple(sent_tokenizer(text.lower()))
                    for text in examples[OUR_TEXT_FIELD]
                ]
            }
            res[LENGTH_FIELD] = [len(tok_text) for tok_text in
                                 res[TOKENIZED_FIELD]]
            return res

        tokenized_dset = self.text_dset.map(
            tokenize_batch,
            batched=True,
            # remove_columns=[OUR_TEXT_FIELD], keep around to print
        )
        tokenized_df = pd.DataFrame(tokenized_dset)
        return tokenized_df

>>>>>>> d6d802ca
    def load_or_prepare_npmi(self, load_only=False):
        npmi_obj = npmi.DMTHelper(self, IDENTITY_TERMS, load_only=load_only, use_cache=self.use_cache, save=self.save)
        npmi_obj.run_DMT_processing()
        self.npmi_obj = npmi_obj
        self.npmi_results = npmi_obj.results_dict
        self.npmi_files = npmi_obj.get_filenames()

    def load_or_prepare_zipf(self, load_only=False):
        zipf_json_fid, zipf_fig_json_fid, zipf_fig_html_fid = zipf.get_zipf_fids(
            self.dataset_cache_dir)
        if self.use_cache and exists(zipf_json_fid):
            # Zipf statistics
            # Read Zipf statistics: Alpha, p-value, etc.
            with open(zipf_json_fid, "r") as f:
                zipf_dict = json.load(f)
            self.z = zipf.Zipf(self.vocab_counts_df)
            self.z.load(zipf_dict)
            # Zipf figure
            if exists(zipf_fig_json_fid):
                self.zipf_fig = ds_utils.read_plotly(zipf_fig_json_fid)
            elif not load_only:
                self.zipf_fig = zipf.make_zipf_fig(self.z)
                if self.save:
                    ds_utils.write_plotly(self.zipf_fig)
        elif not load_only:
            self.prepare_zipf()
            if self.save:
                zipf_dict = self.z.get_zipf_dict()
                ds_utils.write_json(zipf_dict, zipf_json_fid)
                ds_utils.write_plotly(self.zipf_fig, zipf_fig_json_fid)
                self.zipf_fig.write_html(zipf_fig_html_fid)

    def prepare_zipf(self):
        # Calculate zipf from scratch
        # TODO: Does z even need to be self?
        self.z = zipf.Zipf(self.vocab_counts_df)
        self.z.calc_fit()
        self.zipf_fig = zipf.make_zipf_fig(self.z)

def dummy(doc):
    return doc

def count_vocab_frequencies(tokenized_df):
    """
    Based on an input pandas DataFrame with a 'text' column,
    this function will count the occurrences of all words.
    :return: [num_words x num_sentences] DataFrame with the rows corresponding to the
    different vocabulary words and the column to the presence (0 or 1) of that word.
    """

    cvec = CountVectorizer(
        tokenizer=dummy,
        preprocessor=dummy,
    )
    # We do this to calculate per-word statistics
    # Fast calculation of single word counts
    logs.info(
        "Fitting dummy tokenization to make matrix using the previous tokenization"
    )
    cvec.fit(tokenized_df[TOKENIZED_FIELD])
    document_matrix = cvec.transform(tokenized_df[TOKENIZED_FIELD])
    batches = np.linspace(0, tokenized_df.shape[0], _NUM_VOCAB_BATCHES).astype(
        int)
    i = 0
    tf = []
    while i < len(batches) - 1:
        if i % 100 == 0:
            logs.info("%s of %s vocab batches" % (str(i), str(len(batches))))
        batch_result = np.sum(
            document_matrix[batches[i]: batches[i + 1]].toarray(), axis=0
        )
        tf.append(batch_result)
        i += 1
    word_count_df = pd.DataFrame(
        [np.sum(tf, axis=0)], columns=cvec.get_feature_names()
    ).transpose()
    # Now organize everything into the dataframes
    word_count_df.columns = [CNT]
    word_count_df.index.name = WORD
    return word_count_df


def calc_p_word(word_count_df):
    # p(word)
    word_count_df[PROP] = word_count_df[CNT] / float(sum(word_count_df[CNT]))
    vocab_counts_df = pd.DataFrame(
        word_count_df.sort_values(by=CNT, ascending=False))
    vocab_counts_df[VOCAB] = vocab_counts_df.index
    return vocab_counts_df


def filter_vocab(vocab_counts_df):
    # TODO: Add warnings (which words are missing) to log file?
    filtered_vocab_counts_df = vocab_counts_df.drop(_CLOSED_CLASS,
                                                    errors="ignore")
    filtered_count = filtered_vocab_counts_df[CNT]
    filtered_count_denom = float(sum(filtered_vocab_counts_df[CNT]))
    filtered_vocab_counts_df[PROP] = filtered_count / filtered_count_denom
    return filtered_vocab_counts_df


## Figures ##

def make_fig_lengths(tokenized_df, length_field):
    fig_tok_length, axs = plt.subplots(figsize=(15, 6), dpi=150)
    sns.histplot(data=tokenized_df[length_field], kde=True, bins=100, ax=axs)
    sns.rugplot(data=tokenized_df[length_field], ax=axs)
    return fig_tok_length<|MERGE_RESOLUTION|>--- conflicted
+++ resolved
@@ -451,33 +451,20 @@
         """
         Prepares the HF dataset text/feature based on given config, split, etc.
         Args:
-<<<<<<< HEAD
-            load_only: Whether we should only try to load a cached dataset.
-=======
             load_only: Whether only a cached dataset can be used.
->>>>>>> d6d802ca
         """
         logs.info("Doing text dset.")
         if self.use_cache and exists(self.text_dset_fid):
             # load extracted text
             self.text_dset = load_from_disk(self.text_dset_fid)
-<<<<<<< HEAD
             logs.info("Loaded dataset from disk")
             logs.info(self.text_dset)
-=======
-            logs.warning("Loaded dataset from disk")
-            logs.warning(self.text_dset)
->>>>>>> d6d802ca
         # ...Or load it from the server and store it anew
         elif not load_only:
             self.prepare_text_dset()
             if self.save:
                 # save extracted text instances
-<<<<<<< HEAD
                 logs.info("Saving dataset to disk")
-=======
-                logs.warning("Saving dataset to disk")
->>>>>>> d6d802ca
                 self.text_dset.save_to_disk(self.text_dset_fid)
 
     # TODO: Are we not using this anymore?
@@ -486,11 +473,6 @@
             with open(self.dset_peek_json_fid, "r") as f:
                 self.dset_peek = json.load(f)["dset peek"]
         elif not load_only:
-<<<<<<< HEAD
-            if self.dset is None:
-                self.dset = self.get_dataset()
-=======
->>>>>>> d6d802ca
             self.dset_peek = self.dset[:100]
             if self.save:
                 ds_utils.write_json({"dset peek": self.dset_peek},
@@ -510,10 +492,6 @@
 
 
     def prepare_text_dset(self):
-<<<<<<< HEAD
-        self.dset = self.get_dataset()
-=======
->>>>>>> d6d802ca
         logs.info("Working with dataset:")
         logs.info(self.dset)
         # extract all text instances
@@ -525,38 +503,6 @@
             remove_columns=list(self.dset.features),
         )
 
-<<<<<<< HEAD
-=======
-    def do_tokenization(self):
-        """
-        Tokenizes the dataset
-        :return:
-        """
-        if self.text_dset is None:
-            self.load_or_prepare_dataset()
-        sent_tokenizer = self.cvec.build_tokenizer()
-
-        def tokenize_batch(examples):
-            # TODO: lowercase should be an option
-            res = {
-                TOKENIZED_FIELD: [
-                    tuple(sent_tokenizer(text.lower()))
-                    for text in examples[OUR_TEXT_FIELD]
-                ]
-            }
-            res[LENGTH_FIELD] = [len(tok_text) for tok_text in
-                                 res[TOKENIZED_FIELD]]
-            return res
-
-        tokenized_dset = self.text_dset.map(
-            tokenize_batch,
-            batched=True,
-            # remove_columns=[OUR_TEXT_FIELD], keep around to print
-        )
-        tokenized_df = pd.DataFrame(tokenized_dset)
-        return tokenized_df
-
->>>>>>> d6d802ca
     def load_or_prepare_npmi(self, load_only=False):
         npmi_obj = npmi.DMTHelper(self, IDENTITY_TERMS, load_only=load_only, use_cache=self.use_cache, save=self.save)
         npmi_obj.run_DMT_processing()
