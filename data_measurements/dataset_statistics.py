# Copyright 2021 The HuggingFace Team. All rights reserved.
#
# Licensed under the Apache License, Version 2.0 (the "License");
# you may not use this file except in compliance with the License.
# You may obtain a copy of the License at
#
#     http://www.apache.org/licenses/LICENSE-2.0
#
# Unless required by applicable law or agreed to in writing, software
# distributed under the License is distributed on an "AS IS" BASIS,
# WITHOUT WARRANTIES OR CONDITIONS OF ANY KIND, either express or implied.
# See the License for the specific language governing permissions and
# limitations under the License.

import json
import matplotlib.image as mpimg
import matplotlib.pyplot as plt
import nltk
import numpy as np
import pandas as pd
import plotly.graph_objects as go
import seaborn as sns
import statistics
import utils
import utils.dataset_utils as ds_utils
from data_measurements.embeddings.embeddings import Embeddings
from data_measurements.labels import labels
from data_measurements.npmi.npmi import nPMI
from data_measurements.text_duplicates import text_duplicates as td
from data_measurements.zipf import zipf
from datasets import load_from_disk, load_metric
from nltk.corpus import stopwords
from os import mkdir, getenv
from os.path import exists, isdir
from os.path import join as pjoin
from pathlib import Path
from sklearn.feature_extraction.text import CountVectorizer
from utils.dataset_utils import (CNT, EMBEDDING_FIELD, LENGTH_FIELD,
                                 OUR_TEXT_FIELD, PERPLEXITY_FIELD, PROP,
                                 TEXT_NAN_CNT, TOKENIZED_FIELD, TOT_OPEN_WORDS,
                                 TOT_WORDS, VOCAB, WORD)

logs = utils.prepare_logging(__file__)

# TODO: Read this in depending on chosen language / expand beyond english
nltk.download("stopwords")
_CLOSED_CLASS = (
        stopwords.words("english")
        + [
            "t",
            "n",
            "ll",
            "d",
            "wasn",
            "weren",
            "won",
            "aren",
            "wouldn",
            "shouldn",
            "didn",
            "don",
            "hasn",
            "ain",
            "couldn",
            "doesn",
            "hadn",
            "haven",
            "isn",
            "mightn",
            "mustn",
            "needn",
            "shan",
            "would",
            "could",
            "dont",
            "u",
        ]
        + [str(i) for i in range(0, 21)]
)
_IDENTITY_TERMS = [
    "man",
    "woman",
    "non-binary",
    "gay",
    "lesbian",
    "queer",
    "trans",
    "straight",
    "cis",
    "she",
    "her",
    "hers",
    "he",
    "him",
    "his",
    "they",
    "them",
    "their",
    "theirs",
    "himself",
    "herself",
]
# treating inf values as NaN as well
pd.set_option("use_inf_as_na", True)

MIN_VOCAB_COUNT = 10
_TREE_DEPTH = 12
_TREE_MIN_NODES = 250
# as long as we're using sklearn - already pushing the resources
_MAX_CLUSTER_EXAMPLES = 5000
_NUM_VOCAB_BATCHES = 2000
_TOP_N = 100
_CVEC = CountVectorizer(token_pattern="(?u)\\b\\w+\\b", lowercase=True)

_PERPLEXITY = load_metric("perplexity")


class DatasetStatisticsCacheClass:

    def __init__(
            self,
            dset_name,
            dset_config,
            split_name,
            text_field,
            label_field,
            label_names,
            cache_dir="cache_dir",
            dataset_cache_dir=None,
            use_cache=False,
            save=True,
    ):

        ### What are we analyzing?
        # name of the Hugging Face dataset
        self.dset_name = dset_name
        # original HuggingFace dataset
        self.dset = None
        # name of the dataset config
        self.dset_config = dset_config
        # name of the split to analyze
        self.split_name = split_name
        # which text/feature fields are we analysing?
        self.text_field = text_field

        ## Label variables
        # which label fields are we analysing?
        self.label_field = label_field
        # what are the names of the classes?
        self.label_names = label_names
        # where are they being cached?
        self.label_files = {}
        # label pie chart used in the UI
        self.fig_labels = None
        # results
        self.label_results = None

        ## Caching
        if not dataset_cache_dir:
            _, self.dataset_cache_dir = ds_utils.get_cache_dir_naming(cache_dir,
                                                                      dset_name,
                                                                      dset_config,
                                                                      split_name,
                                                                      text_field)
        else:
            self.dataset_cache_dir = dataset_cache_dir

        # Use stored data if there; otherwise calculate afresh
        self.use_cache = use_cache
        # Save newly calculated results.
        self.save = save

        # HF dataset with all of the self.text_field instances in self.dset
        self.text_dset = None
        self.dset_peek = None
        # Tokenized text
        self.tokenized_df = None

        ## Zipf
        # Save zipf fig so it doesn't need to be recreated.
        self.zipf_fig = None
        # Zipf object
        self.z = None

        ## Vocabulary
        # Vocabulary with word counts in the dataset
        self.vocab_counts_df = None
        # Vocabulary filtered to remove stopwords
        self.vocab_counts_filtered_df = None
        self.sorted_top_vocab_df = None

        # Text Duplicates
        self.duplicates_results = None
        self.duplicates_files = {}
        self.dups_frac = 0
        self.dups_dict = {}

        ## Perplexity
        self.perplexities_df = None

        ## Lengths
        self.avg_length = None
        self.std_length = None
        self.length_stats_dict = None
        self.length_df = None
        self.fig_tok_length = None
        self.num_uniq_lengths = 0

        ## "General" stats
        self.general_stats_dict = {}
        self.total_words = 0
        self.total_open_words = 0
        # Number of NaN values (NOT empty strings)
        self.text_nan_count = 0

        # nPMI
        # Holds a nPMIStatisticsCacheClass object
        self.npmi_stats = None
        # The minimum amount of times a word should occur to be included in
        # word-count-based calculations (currently just relevant to nPMI)
        self.min_vocab_count = MIN_VOCAB_COUNT
        self.cvec = _CVEC

        self.hf_dset_cache_dir = pjoin(self.dataset_cache_dir, "base_dset")
        self.tokenized_df_fid = pjoin(self.dataset_cache_dir, "tokenized_df.feather")

        self.text_dset_fid = pjoin(self.dataset_cache_dir, "text_dset")
        self.dset_peek_json_fid = pjoin(self.dataset_cache_dir, "dset_peek.json")

        ## Length cache files
        self.length_df_fid = pjoin(self.dataset_cache_dir, "length_df.feather")
        self.length_stats_json_fid = pjoin(self.dataset_cache_dir, "length_stats.json")

        self.vocab_counts_df_fid = pjoin(self.dataset_cache_dir,
                                         "vocab_counts.feather")
        self.dup_counts_df_fid = pjoin(self.dataset_cache_dir, "dup_counts_df.feather")
        self.perplexities_df_fid = pjoin(self.dataset_cache_dir,
                                         "perplexities_df.feather")
        self.fig_tok_length_fid = pjoin(self.dataset_cache_dir, "fig_tok_length.png")

        ## General text stats
        self.general_stats_json_fid = pjoin(self.dataset_cache_dir,
                                            "general_stats_dict.json")
        # Needed for UI
        self.sorted_top_vocab_df_fid = pjoin(
            self.dataset_cache_dir, "sorted_top_vocab.feather"
        )
        # Set the HuggingFace dataset object with the given arguments.
        self.dset = self.get_dataset()


    def get_dataset(self):
        """
        Gets the HuggingFace Dataset object.
        First tries to use the given cache directory if specified;
        otherwise saves to the given cache directory if specified.
        """
        dset = ds_utils.load_truncated_dataset(self.dset_name, self.dset_config,
                                               self.split_name,
                                               cache_dir=self.hf_dset_cache_dir,
                                               save=self.save)
        return dset


    def load_or_prepare_general_stats(self, load_only=False):
        """
        Content for expander_general_stats widget.
        Provides statistics for total words, total open words,
        the sorted top vocab, the NaN count, and the duplicate count.
        Args:

        Returns:

        """
        # General statistics
        # For the general statistics, text duplicates are not saved in their
        # own files, but rather just the text duplicate fraction is saved in the
        # "general" file. We therefore set save=False for
        # the text duplicate files in this case.
        # Similarly, we don't get the full list of duplicates
        # in general stats, so set list_duplicates to False
        self.load_or_prepare_text_duplicates(load_only=load_only, save=False,
                                             list_duplicates=False)
        logs.info("Duplicates results:")
        logs.info(self.duplicates_results)
        self.general_stats_dict.update(self.duplicates_results)
        # TODO: Tighten the rest of this similar to text_duplicates.
        if (
                self.use_cache
                and exists(self.general_stats_json_fid)
                and exists(self.sorted_top_vocab_df_fid)
        ):
            logs.info("Loading cached general stats")
            self.load_general_stats()
        elif not load_only:
            logs.info("Preparing general stats")
            self.prepare_general_stats()
            if self.save:
                ds_utils.write_df(self.sorted_top_vocab_df,
                               self.sorted_top_vocab_df_fid)
                ds_utils.write_json(self.general_stats_dict,
                                 self.general_stats_json_fid)

    def load_or_prepare_text_lengths(self, load_only=False):
        """
        The text length widget relies on this function, which provides
        a figure of the text lengths, some text length statistics, and
        a text length dataframe to peruse.
        Args:
            save:
        Returns:

        """
        # Text length figure
        if self.use_cache and exists(self.fig_tok_length_fid):
            self.fig_tok_length_png = mpimg.imread(self.fig_tok_length_fid)
        elif not load_only:
            self.prepare_fig_text_lengths()
            if self.save:
                self.fig_tok_length.savefig(self.fig_tok_length_fid)
        # Text length dataframe
        if self.use_cache and exists(self.length_df_fid):
            self.length_df = ds_utils.read_df(self.length_df_fid)
        elif not load_only:
            self.prepare_length_df()
            if self.save:
                ds_utils.write_df(self.length_df, self.length_df_fid)

        # Text length stats.
        if self.use_cache and exists(self.length_stats_json_fid):
            with open(self.length_stats_json_fid, "r") as f:
                self.length_stats_dict = json.load(f)
            self.avg_length = self.length_stats_dict["avg length"]
            self.std_length = self.length_stats_dict["std length"]
            self.num_uniq_lengths = self.length_stats_dict["num lengths"]
        elif not load_only:
            self.prepare_text_length_stats()
            if self.save:
                ds_utils.write_json(self.length_stats_dict,
                                 self.length_stats_json_fid)

    def prepare_length_df(self):
        self.tokenized_df[LENGTH_FIELD] = self.tokenized_df[
            TOKENIZED_FIELD].apply(
            len
        )
        self.length_df = self.tokenized_df[
            [LENGTH_FIELD, OUR_TEXT_FIELD]
        ].sort_values(by=[LENGTH_FIELD], ascending=True)

    def prepare_text_length_stats(self):
        if (
                LENGTH_FIELD not in self.tokenized_df.columns
                or self.length_df is None
        ):
            self.prepare_length_df()
        avg_length = sum(self.tokenized_df[LENGTH_FIELD]) / len(
            self.tokenized_df[LENGTH_FIELD]
        )
        self.avg_length = round(avg_length, 1)
        std_length = statistics.stdev(self.tokenized_df[LENGTH_FIELD])
        self.std_length = round(std_length, 1)
        self.num_uniq_lengths = len(self.length_df["length"].unique())
        self.length_stats_dict = {
            "avg length": self.avg_length,
            "std length": self.std_length,
            "num lengths": self.num_uniq_lengths,
        }

    def prepare_fig_text_lengths(self):
        if LENGTH_FIELD not in self.tokenized_df.columns:
            self.prepare_length_df()
        self.fig_tok_length = make_fig_lengths(self.tokenized_df,
                                               LENGTH_FIELD)

    ## Labels functions
    def load_or_prepare_labels(self, load_only=False):
        """Uses a generic Labels class, with attributes specific to this
        project as input.
        Computes results for each label column,
        or else uses what's available in the cache.
        Currently supports Datasets with just one label column.
        """
        print(self.dset)
        label_obj = labels.DMTHelper(self, load_only=load_only, save=self.save)
        label_obj.run_DMT_processing()
        self.fig_labels = label_obj.fig_labels
        self.label_results = label_obj.label_results
        self.label_files = label_obj.get_label_filenames()

    # Get vocab with word counts
    def load_or_prepare_vocab(self, load_only=False):
        """
        Calculates the vocabulary count from the tokenized text.
        The resulting dataframes may be used in nPMI calculations, zipf, etc.
        :param
        :return:
        """
        if self.use_cache and exists(self.vocab_counts_df_fid):
            logs.info("Reading vocab from cache")
            self.load_vocab()
            self.vocab_counts_filtered_df = filter_vocab(self.vocab_counts_df)
        elif not load_only:
            # Building the vocabulary starts with tokenizing.
            self.load_or_prepare_tokenized_df(load_only=False)
            logs.info("Calculating vocab afresh")
            word_count_df = count_vocab_frequencies(self.tokenized_df)
            logs.info("Making dfs with proportion.")
            self.vocab_counts_df = calc_p_word(word_count_df)
            self.vocab_counts_filtered_df = filter_vocab(self.vocab_counts_df)
            if self.save:
                logs.info("Writing out.")
                ds_utils.write_df(self.vocab_counts_df, self.vocab_counts_df_fid)
        logs.info("unfiltered vocab")
        logs.info(self.vocab_counts_df)
        logs.info("filtered vocab")
        logs.info(self.vocab_counts_filtered_df)

    def load_vocab(self):
        with open(self.vocab_counts_df_fid, "rb") as f:
            self.vocab_counts_df = ds_utils.read_df(f)
        # Handling for changes in how the index is saved.
        self.vocab_counts_df = _set_idx_col_names(self.vocab_counts_df)

    def load_or_prepare_text_duplicates(self, load_only=False, save=True, list_duplicates=True):
        """Uses a text duplicates library, which
        returns strings with their counts, fraction of data that is duplicated,
        or else uses what's available in the cache.
        """
        dups_obj = td.DMTHelper(self, load_only=load_only, save=save)
        dups_obj.run_DMT_processing(list_duplicates=list_duplicates)
        self.duplicates_results = dups_obj.duplicates_results
        self.dups_frac = self.duplicates_results[td.DUPS_FRAC]
        if list_duplicates and td.DUPS_DICT in self.duplicates_results:
            self.dups_dict = self.duplicates_results[td.DUPS_DICT]
        self.duplicates_files = dups_obj.get_duplicates_filenames()


    def load_or_prepare_text_perplexities(self, load_only=False):
        if self.use_cache and exists(self.perplexities_df_fid):
            with open(self.perplexities_df_fid, "rb") as f:
                self.perplexities_df = ds_utils.read_df(f)
        elif not load_only:
            self.prepare_text_perplexities()
            if self.save:
                ds_utils.write_df(self.perplexities_df,
                               self.perplexities_df_fid)

    def load_general_stats(self):
        self.general_stats_dict = json.load(
            open(self.general_stats_json_fid, encoding="utf-8")
        )
        with open(self.sorted_top_vocab_df_fid, "rb") as f:
            self.sorted_top_vocab_df = ds_utils.read_df(f)
        self.text_nan_count = self.general_stats_dict[TEXT_NAN_CNT]
        self.dups_frac = self.general_stats_dict[td.DUPS_FRAC]
        self.total_words = self.general_stats_dict[TOT_WORDS]
        self.total_open_words = self.general_stats_dict[TOT_OPEN_WORDS]

    def prepare_general_stats(self):
        if self.tokenized_df is None:
            logs.warning("Tokenized dataset not yet loaded; doing so.")
            self.load_or_prepare_tokenized_df()
        if self.vocab_counts_df is None:
            logs.warning("Vocab not yet loaded; doing so.")
            self.load_or_prepare_vocab()
        self.sorted_top_vocab_df = self.vocab_counts_filtered_df.sort_values(
            "count", ascending=False
        ).head(_TOP_N)
        self.total_words = len(self.vocab_counts_df)
        self.total_open_words = len(self.vocab_counts_filtered_df)
        self.text_nan_count = int(self.tokenized_df.isnull().sum().sum())
        self.general_stats_dict = {
            TOT_WORDS: self.total_words,
            TOT_OPEN_WORDS: self.total_open_words,
            TEXT_NAN_CNT: self.text_nan_count,
            td.DUPS_FRAC: self.dups_frac
        }

    def prepare_text_perplexities(self):
        if self.text_dset is None:
            self.load_or_prepare_text_dset()
        results = _PERPLEXITY.compute(
            input_texts=self.text_dset[OUR_TEXT_FIELD], model_id='gpt2')
        perplexities = {PERPLEXITY_FIELD: results["perplexities"],
                        OUR_TEXT_FIELD: self.text_dset[OUR_TEXT_FIELD]}
        self.perplexities_df = pd.DataFrame(perplexities).sort_values(
            by=PERPLEXITY_FIELD, ascending=False)

    def load_or_prepare_dataset(self, load_only=False):
        """
        Prepares the HF datasets and data frames containing the untokenized and
        tokenized text as well as the label values.
        self.tokenized_df is used further for calculating text lengths,
        word counts, etc.
        Args:
            save: Store the calculated data to disk.

        Returns:

        """
<<<<<<< HEAD
        if not self.dset:
            self.prepare_base_dataset(load_only=load_only)
=======
        logs.info("Doing text dset.")
>>>>>>> c14018c0
        self.load_or_prepare_text_dset(load_only=load_only)

    # TODO: Are we not using this anymore?
    def load_or_prepare_dset_peek(self, load_only=False):
        if self.use_cache and exists(self.dset_peek_json_fid):
            with open(self.dset_peek_json_fid, "r") as f:
                self.dset_peek = json.load(f)["dset peek"]
        elif not load_only:
            if self.dset is None:
                self.get_base_dataset()
            self.dset_peek = self.dset[:100]
            if self.save:
                ds_utils.write_json({"dset peek": self.dset_peek},
                                 self.dset_peek_json_fid)

    def load_or_prepare_tokenized_df(self, load_only=False):
        if self.use_cache and exists(self.tokenized_df_fid):
            self.tokenized_df = ds_utils.read_df(self.tokenized_df_fid)
        elif not load_only:
            # tokenize all text instances
            self.tokenized_df = self.do_tokenization()
            if self.save:
                logs.warning("Saving tokenized dataset to disk")
                # save tokenized text
                ds_utils.write_df(self.tokenized_df, self.tokenized_df_fid)

    def load_or_prepare_text_dset(self, load_only=False):
        if self.use_cache and exists(self.text_dset_fid):
            # load extracted text
            self.text_dset = load_from_disk(self.text_dset_fid)
            logs.warning("Loaded dataset from disk")
            logs.warning(self.text_dset)
        # ...Or load it from the server and store it anew
        elif not load_only:
            self.prepare_text_dset()
            if self.save:
                # save extracted text instances
                logs.warning("Saving dataset to disk")
                self.text_dset.save_to_disk(self.text_dset_fid)

    def prepare_text_dset(self):
        self.get_base_dataset()
        logs.warning(self.dset)
        # extract all text instances
        self.text_dset = self.dset.map(
            lambda examples: ds_utils.extract_field(
                examples, self.text_field, OUR_TEXT_FIELD
            ),
            batched=True,
            remove_columns=list(self.dset.features),
        )

    def do_tokenization(self):
        """
        Tokenizes the dataset
        :return:
        """
        if self.text_dset is None:
            self.load_or_prepare_text_dset()
        sent_tokenizer = self.cvec.build_tokenizer()

        def tokenize_batch(examples):
            # TODO: lowercase should be an option
            res = {
                TOKENIZED_FIELD: [
                    tuple(sent_tokenizer(text.lower()))
                    for text in examples[OUR_TEXT_FIELD]
                ]
            }
            res[LENGTH_FIELD] = [len(tok_text) for tok_text in
                                 res[TOKENIZED_FIELD]]
            return res

        tokenized_dset = self.text_dset.map(
            tokenize_batch,
            batched=True,
            # remove_columns=[OUR_TEXT_FIELD], keep around to print
        )
        tokenized_df = pd.DataFrame(tokenized_dset)
        return tokenized_df

    def load_or_prepare_npmi(self, load_only=False):
        self.npmi_stats = nPMIStatisticsCacheClass(self, load_only=load_only,
                                                   use_cache=self.use_cache)
        self.npmi_stats.load_or_prepare_npmi_terms()

    def load_or_prepare_zipf(self, load_only=False):
        zipf_json_fid, zipf_fig_json_fid, zipf_fig_html_fid = zipf.get_zipf_fids(
            self.dataset_cache_dir)
        if self.use_cache and exists(zipf_json_fid):
            # Zipf statistics
            # Read Zipf statistics: Alpha, p-value, etc.
            with open(zipf_json_fid, "r") as f:
                zipf_dict = json.load(f)
            self.z = zipf.Zipf(self.vocab_counts_df)
            self.z.load(zipf_dict)
            # Zipf figure
            if exists(zipf_fig_json_fid):
                self.zipf_fig = ds_utils.read_plotly(zipf_fig_json_fid)
            elif not load_only:
                self.zipf_fig = zipf.make_zipf_fig(self.z)
                if self.save:
                    ds_utils.write_plotly(self.zipf_fig)
        elif not load_only:
            self.prepare_zipf()
            if self.save:
                zipf_dict = self.z.get_zipf_dict()
                ds_utils.write_json(zipf_dict, zipf_json_fid)
                ds_utils.write_plotly(self.zipf_fig, zipf_fig_json_fid)
                self.zipf_fig.write_html(zipf_fig_html_fid)

    def prepare_zipf(self):
        # Calculate zipf from scratch
        # TODO: Does z even need to be self?
        self.z = zipf.Zipf(self.vocab_counts_df)
        self.z.calc_fit()
        self.zipf_fig = zipf.make_zipf_fig(self.z)

def _set_idx_col_names(input_vocab_df):
    if input_vocab_df.index.name != VOCAB and VOCAB in input_vocab_df.columns:
        input_vocab_df = input_vocab_df.set_index([VOCAB])
        input_vocab_df[VOCAB] = input_vocab_df.index
    return input_vocab_df


def _set_idx_cols_from_cache(csv_df, subgroup=None, calc_str=None):
    """
    Helps make sure all of the read-in files can be accessed within code
    via standardized indices and column names.
    :param csv_df:
    :param subgroup:
    :param calc_str:
    :return:
    """
    # The csv saves with this column instead of the index, so that's weird.
    if "Unnamed: 0" in csv_df.columns:
        csv_df = csv_df.set_index("Unnamed: 0")
        csv_df.index.name = WORD
    elif WORD in csv_df.columns:
        csv_df = csv_df.set_index(WORD)
        csv_df.index.name = WORD
    elif VOCAB in csv_df.columns:
        csv_df = csv_df.set_index(VOCAB)
        csv_df.index.name = WORD
    if subgroup and calc_str:
        csv_df.columns = [subgroup + "-" + calc_str]
    elif subgroup:
        csv_df.columns = [subgroup]
    elif calc_str:
        csv_df.columns = [calc_str]
    return csv_df


class nPMIStatisticsCacheClass:
    """ "Class to interface between the app and the nPMI class
    by calling the nPMI class with the user's selections."""

    def __init__(self, dataset_stats, load_only=False, use_cache=False):
        self.dstats = dataset_stats
        self.pmi_dataset_cache_dir = pjoin(self.dstats.dataset_cache_dir, "pmi_files")
        if not isdir(self.pmi_dataset_cache_dir):
            logs.warning(
                "Creating pmi cache directory %s." % self.pmi_dataset_cache_dir)
            # We need to preprocess everything.
            mkdir(self.pmi_dataset_cache_dir)
        self.joint_npmi_df_dict = {}
        # TODO: Users ideally can type in whatever words they want.
        self.termlist = _IDENTITY_TERMS
        # termlist terms that are available more than MIN_VOCAB_COUNT times
        self.available_terms = _IDENTITY_TERMS
        logs.info(self.termlist)
        self.use_cache = use_cache
        self.load_only = load_only
        # TODO: Let users specify
        self.open_class_only = True
        self.min_vocab_count = self.dstats.min_vocab_count
        self.subgroup_files = {}
        self.npmi_terms_fid = pjoin(self.dstats.dataset_cache_dir, "npmi_terms.json")

    def load_or_prepare_npmi_terms(self):
        """
        Figures out what identity terms the user can select, based on whether
        they occur more than self.min_vocab_count times
        :return: Identity terms occurring at least self.min_vocab_count times.
        """
        # TODO: Add the user's ability to select subgroups.
        # TODO: Make min_vocab_count here value selectable by the user.
        logs.info("Looking for cached terms in " % self.npmi_terms_fid)
        if (
                self.use_cache
                and exists(self.npmi_terms_fid)
                and json.load(open(self.npmi_terms_fid))[
            "available terms"] != []
        ):
            available_terms = json.load(open(self.npmi_terms_fid))[
                "available terms"]
        elif not self.load_only:
            true_false = [
                term in self.dstats.vocab_counts_df.index for term in
                self.termlist
            ]
            word_list_tmp = [x for x, y in zip(self.termlist, true_false) if y]
            true_false_counts = [
                self.dstats.vocab_counts_df.loc[
                    word, CNT] >= self.min_vocab_count
                for word in word_list_tmp
            ]
            available_terms = [
                word for word, y in zip(word_list_tmp, true_false_counts) if y
            ]
            logs.info(available_terms)
            with open(self.npmi_terms_fid, "w+") as f:
                json.dump({"available terms": available_terms}, f)
        self.available_terms = available_terms
        return available_terms

    def load_or_prepare_joint_npmi(self, subgroup_pair):
        """
        Run on-the fly, while the app is already open,
        as it depends on the subgroup terms that the user chooses
        :param subgroup_pair:
        :return:
        """
        # Canonical ordering for subgroup_list
        subgroup_pair = sorted(subgroup_pair)
        subgroup1 = subgroup_pair[0]
        subgroup2 = subgroup_pair[1]
        subgroups_str = "-".join(subgroup_pair)
        if not isdir(self.pmi_dataset_cache_dir):
            logs.warning("Creating cache")
            # We need to preprocess everything.
            # This should eventually all go into a prepare_dataset CLI
            mkdir(self.pmi_dataset_cache_dir)
        joint_npmi_fid = pjoin(self.pmi_dataset_cache_dir, subgroups_str + "_npmi.csv")
        subgroup_files = define_subgroup_files(subgroup_pair,
                                               self.pmi_dataset_cache_dir)
        # Defines the filenames for the cache files from the selected subgroups.
        # Get as much precomputed data as we can.
        if self.use_cache and exists(joint_npmi_fid):
            # When everything is already computed for the selected subgroups.
            logs.info("Loading cached joint npmi")
            joint_npmi_df = self.load_joint_npmi_df(joint_npmi_fid)
            npmi_display_cols = [
                "npmi-bias",
                subgroup1 + "-npmi",
                subgroup2 + "-npmi",
                subgroup1 + "-count",
                subgroup2 + "-count",
            ]
            joint_npmi_df = joint_npmi_df[npmi_display_cols]
            # When maybe some things have been computed for the selected subgroups.
        else:
            logs.debug("Preparing new joint npmi")
            joint_npmi_df, subgroup_dict = self.prepare_joint_npmi_df(
                subgroup_pair, subgroup_files
            )
            # Cache new results
            logs.debug("Writing out.")
            for subgroup in subgroup_pair:
                write_subgroup_npmi_data(subgroup, subgroup_dict,
                                         subgroup_files)
            with open(joint_npmi_fid, "w+") as f:
                joint_npmi_df.to_csv(f)
        logs.debug("The joint npmi df is")
        logs.debug(joint_npmi_df)
        return joint_npmi_df

    @staticmethod
    def load_joint_npmi_df(joint_npmi_fid):
        """
        Reads in a saved dataframe with all of the paired results.
        :param joint_npmi_fid:
        :return: paired results
        """
        with open(joint_npmi_fid, "rb") as f:
            joint_npmi_df = pd.read_csv(f)
        joint_npmi_df = _set_idx_cols_from_cache(joint_npmi_df)
        return joint_npmi_df.dropna()

    def prepare_joint_npmi_df(self, subgroup_pair, subgroup_files):
        """
        Computs the npmi bias based on the given subgroups.
        Handles cases where some of the selected subgroups have cached nPMI
        computations, but other's don't, computing everything afresh if there
        are not cached files.
        :param subgroup_pair:
        :return: Dataframe with nPMI for the words, nPMI bias between the words.
        """
        subgroup_dict = {}
        # When npmi is computed for some (but not all) of subgroup_list
        for subgroup in subgroup_pair:
            logs.debug("Load or failing...")
            # When subgroup npmi has been computed in a prior session.
            cached_results = self.load_or_fail_cached_npmi_scores(
                subgroup, subgroup_files[subgroup]
            )
            # If the function did not return False and we did find it, use.
            if cached_results:
                # FYI: subgroup_cooc_df, subgroup_pmi_df, subgroup_npmi_df = cached_results
                # Holds the previous sessions' data for use in this session.
                subgroup_dict[subgroup] = cached_results
        logs.debug("Calculating for subgroup list")
        joint_npmi_df, subgroup_dict = self.do_npmi(subgroup_pair,
                                                    subgroup_dict)
        return joint_npmi_df.dropna(), subgroup_dict

    # TODO: Update pairwise assumption
    def do_npmi(self, subgroup_pair, subgroup_dict):
        """
        Calculates nPMI for given identity terms and the nPMI bias between.
        :param subgroup_pair: List of identity terms to calculate the bias for
        :return: Subset of data for the UI
        :return: Selected identity term's co-occurrence counts with
                 other words, pmi per word, and nPMI per word.
        """
        logs.debug("Initializing npmi class")
        npmi_obj = self.set_npmi_obj()
        # Canonical ordering used
        subgroup_pair = tuple(sorted(subgroup_pair))
        # Calculating nPMI statistics
        for subgroup in subgroup_pair:
            # If the subgroup data is already computed, grab it.
            # TODO: Should we set idx and column names similarly to how we set them for cached files?
            if subgroup not in subgroup_dict:
                logs.info("Calculating npmi statistics for %s" % subgroup)
                vocab_cooc_df, pmi_df, npmi_df = npmi_obj.calc_metrics(subgroup)
                # Store the nPMI information for the current subgroups
                subgroup_dict[subgroup] = (vocab_cooc_df, pmi_df, npmi_df)
        # Pair the subgroups together, indexed by all words that
        # co-occur between them.
        logs.debug("Computing pairwise npmi bias")
        paired_results = npmi_obj.calc_paired_metrics(subgroup_pair,
                                                      subgroup_dict)
        UI_results = make_npmi_fig(paired_results, subgroup_pair)
        return UI_results, subgroup_dict

    def set_npmi_obj(self):
        """
        Initializes the nPMI class with the given words and tokenized sentences.
        :return:
        """
        # TODO(meg): Incorporate this from evaluate library.
        # npmi_obj = evaluate.load('npmi', module_type='measurement').compute(subgroup, vocab_counts_df = self.dstats.vocab_counts_df, tokenized_counts_df=self.dstats.tokenized_df)
        npmi_obj = nPMI(self.dstats.vocab_counts_df, self.dstats.tokenized_df)
        return npmi_obj

    @staticmethod
    def load_or_fail_cached_npmi_scores(subgroup, subgroup_fids):
        """
        Reads cached scores from the specified subgroup files
        :param subgroup: string of the selected identity term
        :return:
        """
        # TODO: Ordering of npmi, pmi, vocab triple should be consistent
        subgroup_npmi_fid, subgroup_pmi_fid, subgroup_cooc_fid = subgroup_fids
        if (
                exists(subgroup_npmi_fid)
                and exists(subgroup_pmi_fid)
                and exists(subgroup_cooc_fid)
        ):
            logs.debug("Reading in pmi data....")
            with open(subgroup_cooc_fid, "rb") as f:
                subgroup_cooc_df = pd.read_csv(f)
            logs.debug("pmi")
            with open(subgroup_pmi_fid, "rb") as f:
                subgroup_pmi_df = pd.read_csv(f)
            logs.debug("npmi")
            with open(subgroup_npmi_fid, "rb") as f:
                subgroup_npmi_df = pd.read_csv(f)
            subgroup_cooc_df = _set_idx_cols_from_cache(
                subgroup_cooc_df, subgroup, "count"
            )
            subgroup_pmi_df = _set_idx_cols_from_cache(
                subgroup_pmi_df, subgroup, "pmi"
            )
            subgroup_npmi_df = _set_idx_cols_from_cache(
                subgroup_npmi_df, subgroup, "npmi"
            )
            return subgroup_cooc_df, subgroup_pmi_df, subgroup_npmi_df
        return False

    def get_available_terms(self):
        return self.load_or_prepare_npmi_terms()


def dummy(doc):
    return doc


def count_vocab_frequencies(tokenized_df):
    """
    Based on an input pandas DataFrame with a 'text' column,
    this function will count the occurrences of all words.
    :return: [num_words x num_sentences] DataFrame with the rows corresponding to the
    different vocabulary words and the column to the presence (0 or 1) of that word.
    """

    cvec = CountVectorizer(
        tokenizer=dummy,
        preprocessor=dummy,
    )
    # We do this to calculate per-word statistics
    # Fast calculation of single word counts
    logs.info(
        "Fitting dummy tokenization to make matrix using the previous tokenization"
    )
    cvec.fit(tokenized_df[TOKENIZED_FIELD])
    document_matrix = cvec.transform(tokenized_df[TOKENIZED_FIELD])
    batches = np.linspace(0, tokenized_df.shape[0], _NUM_VOCAB_BATCHES).astype(
        int)
    i = 0
    tf = []
    while i < len(batches) - 1:
        if i % 100 == 0:
            logs.info("%s of %s vocab batches" % (str(i), str(len(batches))))
        batch_result = np.sum(
            document_matrix[batches[i]: batches[i + 1]].toarray(), axis=0
        )
        tf.append(batch_result)
        i += 1
    word_count_df = pd.DataFrame(
        [np.sum(tf, axis=0)], columns=cvec.get_feature_names()
    ).transpose()
    # Now organize everything into the dataframes
    word_count_df.columns = [CNT]
    word_count_df.index.name = WORD
    return word_count_df


def calc_p_word(word_count_df):
    # p(word)
    word_count_df[PROP] = word_count_df[CNT] / float(sum(word_count_df[CNT]))
    vocab_counts_df = pd.DataFrame(
        word_count_df.sort_values(by=CNT, ascending=False))
    vocab_counts_df[VOCAB] = vocab_counts_df.index
    return vocab_counts_df


def filter_vocab(vocab_counts_df):
    # TODO: Add warnings (which words are missing) to log file?
    filtered_vocab_counts_df = vocab_counts_df.drop(_CLOSED_CLASS,
                                                    errors="ignore")
    filtered_count = filtered_vocab_counts_df[CNT]
    filtered_count_denom = float(sum(filtered_vocab_counts_df[CNT]))
    filtered_vocab_counts_df[PROP] = filtered_count / filtered_count_denom
    return filtered_vocab_counts_df


## Figures ##

def make_fig_lengths(tokenized_df, length_field):
    fig_tok_length, axs = plt.subplots(figsize=(15, 6), dpi=150)
    sns.histplot(data=tokenized_df[length_field], kde=True, bins=100, ax=axs)
    sns.rugplot(data=tokenized_df[length_field], ax=axs)
    return fig_tok_length


def make_npmi_fig(paired_results, subgroup_pair):
    subgroup1, subgroup2 = subgroup_pair
    UI_results = pd.DataFrame()
    if "npmi-bias" in paired_results:
        UI_results["npmi-bias"] = paired_results["npmi-bias"].astype(float)
    UI_results[subgroup1 + "-npmi"] = paired_results["npmi"][
        subgroup1 + "-npmi"
        ].astype(float)
    UI_results[subgroup1 + "-count"] = paired_results["count"][
        subgroup1 + "-count"
        ].astype(int)
    if subgroup1 != subgroup2:
        UI_results[subgroup2 + "-npmi"] = paired_results["npmi"][
            subgroup2 + "-npmi"
            ].astype(float)
        UI_results[subgroup2 + "-count"] = paired_results["count"][
            subgroup2 + "-count"
            ].astype(int)
    return UI_results.sort_values(by="npmi-bias", ascending=True)


## Input/Output ###


def define_subgroup_files(subgroup_list, pmi_dataset_cache_dir):
    """
    Sets the file ids for the input identity terms
    :param subgroup_list: List of identity terms
    :return:
    """
    subgroup_files = {}
    for subgroup in subgroup_list:
        # TODO: Should the pmi, npmi, and count just be one file?
        subgroup_npmi_fid = pjoin(pmi_dataset_cache_dir, subgroup + "_npmi.csv")
        subgroup_pmi_fid = pjoin(pmi_dataset_cache_dir, subgroup + "_pmi.csv")
        subgroup_cooc_fid = pjoin(pmi_dataset_cache_dir, subgroup + "_vocab_cooc.csv")
        subgroup_files[subgroup] = (
            subgroup_npmi_fid,
            subgroup_pmi_fid,
            subgroup_cooc_fid,
        )
    return subgroup_files


## Input/Output ##

def write_subgroup_npmi_data(subgroup, subgroup_dict, subgroup_files):
    """
    Saves the calculated nPMI statistics to their output files.
    Includes the npmi scores for each identity term, the pmi scores, and the
    co-occurrence counts of the identity term with all the other words
    :param subgroup: Identity term
    :return:
    """
    subgroup_fids = subgroup_files[subgroup]
    subgroup_npmi_fid, subgroup_pmi_fid, subgroup_cooc_fid = subgroup_fids
    subgroup_dfs = subgroup_dict[subgroup]
    subgroup_cooc_df, subgroup_pmi_df, subgroup_npmi_df = subgroup_dfs
    with open(subgroup_npmi_fid, "w+") as f:
        subgroup_npmi_df.to_csv(f)
    with open(subgroup_pmi_fid, "w+") as f:
        subgroup_pmi_df.to_csv(f)
    with open(subgroup_cooc_fid, "w+") as f:
        subgroup_cooc_df.to_csv(f)<|MERGE_RESOLUTION|>--- conflicted
+++ resolved
@@ -499,12 +499,9 @@
         Returns:
 
         """
-<<<<<<< HEAD
         if not self.dset:
             self.prepare_base_dataset(load_only=load_only)
-=======
         logs.info("Doing text dset.")
->>>>>>> c14018c0
         self.load_or_prepare_text_dset(load_only=load_only)
 
     # TODO: Are we not using this anymore?
