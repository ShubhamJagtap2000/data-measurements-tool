# Copyright 2021 The HuggingFace Team. All rights reserved.
#
# Licensed under the Apache License, Version 2.0 (the "License");
# you may not use this file except in compliance with the License.
# You may obtain a copy of the License at
#
#     http://www.apache.org/licenses/LICENSE-2.0
#
# Unless required by applicable law or agreed to in writing, software
# distributed under the License is distributed on an "AS IS" BASIS,
# WITHOUT WARRANTIES OR CONDITIONS OF ANY KIND, either express or implied.
# See the License for the specific language governing permissions and
# limitations under the License.

import json
import matplotlib.image as mpimg
import matplotlib.pyplot as plt
import nltk
import numpy as np
import pandas as pd
import plotly.express as px
import plotly.graph_objects as go
import seaborn as sns
import statistics
import utils
import utils.dataset_utils as ds_utils
from data_measurements.embeddings.embeddings import Embeddings
from data_measurements.labels import labels
from data_measurements.text_duplicates import text_duplicates as td
from data_measurements.npmi.npmi import nPMI
# TODO(meg): Incorporate this from evaluate library.
# import evaluate
from data_measurements.zipf import zipf
from datasets import load_from_disk, load_metric
from nltk.corpus import stopwords
from os import mkdir, getenv
from os.path import exists, isdir
from os.path import join as pjoin
from pathlib import Path
from sklearn.feature_extraction.text import CountVectorizer
from utils.dataset_utils import (CNT, EMBEDDING_FIELD, LENGTH_FIELD,
                                 OUR_TEXT_FIELD, PERPLEXITY_FIELD, PROP,
                                 TEXT_NAN_CNT, TOKENIZED_FIELD, TOT_OPEN_WORDS,
                                 TOT_WORDS, VOCAB, WORD)


pd.options.display.float_format = "{:,.3f}".format

logs = utils.prepare_logging(__file__)

# TODO: Read this in depending on chosen language / expand beyond english
nltk.download("stopwords")
_CLOSED_CLASS = (
        stopwords.words("english")
        + [
            "t",
            "n",
            "ll",
            "d",
            "wasn",
            "weren",
            "won",
            "aren",
            "wouldn",
            "shouldn",
            "didn",
            "don",
            "hasn",
            "ain",
            "couldn",
            "doesn",
            "hadn",
            "haven",
            "isn",
            "mightn",
            "mustn",
            "needn",
            "shan",
            "would",
            "could",
            "dont",
            "u",
        ]
        + [str(i) for i in range(0, 21)]
)
_IDENTITY_TERMS = [
    "man",
    "woman",
    "non-binary",
    "gay",
    "lesbian",
    "queer",
    "trans",
    "straight",
    "cis",
    "she",
    "her",
    "hers",
    "he",
    "him",
    "his",
    "they",
    "them",
    "their",
    "theirs",
    "himself",
    "herself",
]
# treating inf values as NaN as well
pd.set_option("use_inf_as_na", True)

MIN_VOCAB_COUNT = 10
_TREE_DEPTH = 12
_TREE_MIN_NODES = 250
# as long as we're using sklearn - already pushing the resources
_MAX_CLUSTER_EXAMPLES = 5000
_NUM_VOCAB_BATCHES = 2000
_TOP_N = 100
_CVEC = CountVectorizer(token_pattern="(?u)\\b\\w+\\b", lowercase=True)

_PERPLEXITY = load_metric("perplexity")


class DatasetStatisticsCacheClass:

    def __init__(
            self,
            cache_dir,
            dset_name,
            dset_config,
            split_name,
            text_field,
            label_field,
            label_names,
            calculation=None,
            use_cache=False,
            save=True,
    ):
        self.label_results = None
        self.duplicates_results = None
        self.calculation = calculation
        self.our_length_field = LENGTH_FIELD
        self.our_tokenized_field = TOKENIZED_FIELD
        self.our_embedding_field = EMBEDDING_FIELD
        self.cache_dir = cache_dir
        # path to the directory used for caching
        if isinstance(text_field, list):
            text_field = "-".join(text_field)
        self.dataset_cache_dir = f"{dset_name}_{dset_config}_{split_name}_{text_field}"
        # TODO: Having "cache_dir" and "cache_path" is confusing.
        self.cache_path = pjoin(
            self.cache_dir,
            self.dataset_cache_dir,
        )
        # Use stored data if there; otherwise calculate afresh
        self.use_cache = use_cache
        # Save newly calculated results.
        self.save = save
        ### What are we analyzing?
        # name of the Hugging Face dataset
        self.dset_name = dset_name
        # name of the dataset config
        self.dset_config = dset_config
        # name of the split to analyze
        self.split_name = split_name
        # TODO: Chould this be "feature" ?
        # which text fields are we analysing?
        self.text_field = text_field
        # which label fields are we analysing?
        self.label_field = label_field
        # what are the names of the classes?
        self.label_names = label_names
        ## Hugging Face dataset objects
        self.dset = None  # original dataset
        # HF dataset with all of the self.text_field instances in self.dset
        self.text_dset = None
        self.dset_peek = None
        # HF dataset with text embeddings in the same order as self.text_dset
        self.embeddings_dset = None
        # HF dataset with all of the self.label_field instances in self.dset
        # TODO: Not being used anymore; make sure & remove.
        self.label_dset = None
        ## Data frames
        # Tokenized text
        self.tokenized_df = None
        # save sentence length histogram in the class so it doesn't ge re-computed
        self.length_df = None
        self.fig_tok_length = None
        # Data Frame version of self.label_dset
        # TODO: Not being used anymore. Make sure and remove
        self.label_df = None
        # save label pie chart in the class so it doesn't ge re-computed
        self.fig_labels = None
        # Save zipf fig so it doesn't need to be recreated.
        self.zipf_fig = None
        # Zipf object
        self.z = None
        # Vocabulary with word counts in the dataset
        self.vocab_counts_df = None
        # Vocabulary filtered to remove stopwords
        self.vocab_counts_filtered_df = None
        self.sorted_top_vocab_df = None
        ## General statistics and duplicates
        self.total_words = 0
        self.total_open_words = 0
        # Number of NaN values (NOT empty strings)
        self.text_nan_count = 0
        # Text Duplicates module
        self.dups_frac = 0
        self.dups_dict = {}
        self.perplexities_df = None
        self.avg_length = None
        self.std_length = None
        self.general_stats_dict = {}
        self.num_uniq_lengths = 0
        # clustering text by embeddings
        # the hierarchical clustering tree is represented as a list of nodes,
        # the first is the root
        self.node_list = []
        # save tree figure in the class so it doesn't ge re-computed
        self.fig_tree = None
        # keep Embeddings object around to explore clusters
        self.embeddings = None
        # nPMI
        # Holds a nPMIStatisticsCacheClass object
        self.npmi_stats = None
        # TODO: Have lowercase be an option for a user to set.
        self.to_lowercase = True
        # The minimum amount of times a word should occur to be included in
        # word-count-based calculations (currently just relevant to nPMI)
        self.min_vocab_count = MIN_VOCAB_COUNT
        self.cvec = _CVEC
        # File definitions
        # path to the directory used for caching
        if not isinstance(text_field, str):
            text_field = ".".join(text_field)
        # if isinstance(label_field, str):
        #    label_field = label_field
        # else:
        #    label_field = "-".join(label_field)
        self.dataset_cache_dir = f"{dset_name}_{dset_config}_{split_name}_{text_field}"
        self.cache_path = pjoin(
            self.cache_dir,
            self.dataset_cache_dir,  # {label_field},
        )
        # Things that get defined later.
        self.fig_tok_length_png = None
        self.length_stats_dict = None

        # Cache files not needed for UI
        self.dset_fid = pjoin(self.cache_path, "base_dset")
        self.tokenized_df_fid = pjoin(self.cache_path, "tokenized_df.feather")
        # TODO: Not being used anymore. Check and remove.
        self.label_dset_fid = pjoin(self.cache_path, "label_dset")

        # Needed for UI -- embeddings
        self.text_dset_fid = pjoin(self.cache_path, "text_dset")
        # Needed for UI
        self.dset_peek_json_fid = pjoin(self.cache_path, "dset_peek.json")

        ## Length cache files
        # Needed for UI
        self.length_df_fid = pjoin(self.cache_path, "length_df.feather")
        # Needed for UI
        self.length_stats_json_fid = pjoin(self.cache_path, "length_stats.json")
        self.vocab_counts_df_fid = pjoin(self.cache_path,
                                         "vocab_counts.feather")
        # Needed for UI
        self.dup_counts_df_fid = pjoin(self.cache_path, "dup_counts_df.feather")
        # Needed for UI
        self.perplexities_df_fid = pjoin(self.cache_path,
                                         "perplexities_df.feather")
        # Needed for UI
        self.fig_tok_length_fid = pjoin(self.cache_path, "fig_tok_length.png")

        ## General text stats
        # Needed for UI
        self.general_stats_json_fid = pjoin(self.cache_path,
                                            "general_stats_dict.json")
        # Needed for UI
        self.sorted_top_vocab_df_fid = pjoin(
            self.cache_path, "sorted_top_vocab.feather"
        )

        self.label_files = {}
        self.duplicates_files = {}

        ## Embeddings cache files
        # Needed for UI
        self.node_list_fid = pjoin(self.cache_path, "node_list.th")
        # Needed for UI
        self.fig_tree_json_fid = pjoin(self.cache_path, "fig_tree.json")
        self.load_or_prepare_dataset()

    def get_base_dataset(self):
        """Gets a pointer to the truncated base dataset object."""
        if not self.dset:
            self.dset = ds_utils.load_truncated_dataset(
                self.dset_name,
                self.dset_config,
                self.split_name,
                cache_name=self.dset_fid,
                use_cache=True,
                use_streaming=True,
            )


    def load_or_prepare_general_stats(self, load_only=False):
        """
        Content for expander_general_stats widget.
        Provides statistics for total words, total open words,
        the sorted top vocab, the NaN count, and the duplicate count.
        Args:

        Returns:

        """
        # General statistics
        # For the general statistics, text duplicates are not saved in their
        # own files, but rather just the text duplicate fraction is saved in the
        # "general" file. We therefore set save=False for
        # the text duplicate filesin this case.
        # Similarly, we don't get the full list of duplicates
        # in general stats, so set list_duplicates to False
        self.load_or_prepare_text_duplicates(load_only=load_only, save=False, list_duplicates=False)
        logs.info(self.duplicates_results)
        self.general_stats_dict.update(self.duplicates_results)
        # TODO: Tighten the rest of this similar to text_duplicates.
        if (
                self.use_cache
                and exists(self.general_stats_json_fid)
                and exists(self.sorted_top_vocab_df_fid)
        ):
            logs.info("Loading cached general stats")
            self.load_general_stats()
<<<<<<< HEAD
        else:
            if not self.live:
                logs.info("Preparing general stats")
                self.prepare_general_stats()
                if save:
                    ds_utils.write_df(self.sorted_top_vocab_df,
                                   self.sorted_top_vocab_df_fid)
                    ds_utils.write_json(self.general_stats_dict,
                                     self.general_stats_json_fid)

    def load_or_prepare_text_lengths(self, save=True):
=======
        elif not load_only:
            logs.info("Preparing general stats")
            self.prepare_general_stats()
            if self.save:
                utils.write_df(self.sorted_top_vocab_df,
                               self.sorted_top_vocab_df_fid)
                utils.write_json(self.general_stats_dict,
                                 self.general_stats_json_fid)

    def load_or_prepare_text_lengths(self, load_only=False):
>>>>>>> 08e2f2dd
        """
        The text length widget relies on this function, which provides
        a figure of the text lengths, some text length statistics, and
        a text length dataframe to peruse.
        Args:
            save:
        Returns:

        """
        # Text length figure
        if self.use_cache and exists(self.fig_tok_length_fid):
            self.fig_tok_length_png = mpimg.imread(self.fig_tok_length_fid)
        elif not load_only:
            self.prepare_fig_text_lengths()
            if self.save:
                self.fig_tok_length.savefig(self.fig_tok_length_fid)
        # Text length dataframe
        if self.use_cache and exists(self.length_df_fid):
<<<<<<< HEAD
            self.length_df = ds_utils.read_df(self.length_df_fid)
        else:
            if not self.live:
                self.prepare_length_df()
                if save:
                    ds_utils.write_df(self.length_df, self.length_df_fid)
=======
            self.length_df = utils.read_df(self.length_df_fid)
        elif not load_only:
            self.prepare_length_df()
            if self.save:
                utils.write_df(self.length_df, self.length_df_fid)
>>>>>>> 08e2f2dd

        # Text length stats.
        if self.use_cache and exists(self.length_stats_json_fid):
            with open(self.length_stats_json_fid, "r") as f:
                self.length_stats_dict = json.load(f)
            self.avg_length = self.length_stats_dict["avg length"]
            self.std_length = self.length_stats_dict["std length"]
            self.num_uniq_lengths = self.length_stats_dict["num lengths"]
<<<<<<< HEAD
        else:
            if not self.live:
                self.prepare_text_length_stats()
                if save:
                    ds_utils.write_json(self.length_stats_dict,
                                     self.length_stats_json_fid)
=======
        elif not load_only:
            self.prepare_text_length_stats()
            if self.save:
                utils.write_json(self.length_stats_dict,
                                 self.length_stats_json_fid)
>>>>>>> 08e2f2dd

    def prepare_length_df(self):
        self.tokenized_df[LENGTH_FIELD] = self.tokenized_df[
            TOKENIZED_FIELD].apply(
            len
        )
        self.length_df = self.tokenized_df[
            [LENGTH_FIELD, OUR_TEXT_FIELD]
        ].sort_values(by=[LENGTH_FIELD], ascending=True)

    def prepare_text_length_stats(self):
        if (
                LENGTH_FIELD not in self.tokenized_df.columns
                or self.length_df is None
        ):
            self.prepare_length_df()
        avg_length = sum(self.tokenized_df[LENGTH_FIELD]) / len(
            self.tokenized_df[LENGTH_FIELD]
        )
        self.avg_length = round(avg_length, 1)
        std_length = statistics.stdev(self.tokenized_df[LENGTH_FIELD])
        self.std_length = round(std_length, 1)
        self.num_uniq_lengths = len(self.length_df["length"].unique())
        self.length_stats_dict = {
            "avg length": self.avg_length,
            "std length": self.std_length,
            "num lengths": self.num_uniq_lengths,
        }

    def prepare_fig_text_lengths(self):
        if LENGTH_FIELD not in self.tokenized_df.columns:
            self.prepare_length_df()
        self.fig_tok_length = make_fig_lengths(self.tokenized_df,
                                               LENGTH_FIELD)

    def load_or_prepare_embeddings(self, load_only=False):
        # TODO: Incorporate 'load only' if we use this widget.
        """Uses an Embeddings class specific to this project,
           which uses the attributes defined in this file directly"""
        self.embeddings = Embeddings(self, use_cache=self.use_cache)
        self.embeddings.make_hierarchical_clustering()
        self.node_list = self.embeddings.node_list
        self.fig_tree = self.embeddings.fig_tree

    ## Labels functions
    def load_or_prepare_labels(self, load_only=False):
        """Uses a generic Labels class, with attributes specific to this
        project as input.
        Computes results for each label column,
        or else uses what's available in the cache.
        Currently supports Datasets with just one label column.
        """
        label_obj = labels.DMTHelper(self, load_only=load_only, save=self.save)
        label_obj.run_DMT_processing()
        self.fig_labels = label_obj.fig_labels
        self.label_results = label_obj.label_results
        self.label_files = label_obj.get_label_filenames()

    # Get vocab with word counts
    def load_or_prepare_vocab(self, load_only=False):
        """
        Calculates the vocabulary count from the tokenized text.
        The resulting dataframes may be used in nPMI calculations, zipf, etc.
        :param
        :return:
        """
        if self.use_cache and exists(self.vocab_counts_df_fid):
            logs.info("Reading vocab from cache")
            self.load_vocab()
            self.vocab_counts_filtered_df = filter_vocab(self.vocab_counts_df)
        elif not load_only:
            # Building the vocabulary starts with tokenizing.
            self.load_or_prepare_tokenized_df(load_only=False)
            logs.info("Calculating vocab afresh")
<<<<<<< HEAD
            if self.tokenized_df is None:
                self.tokenized_df = self.do_tokenization()
                if save:
                    logs.info("Writing out.")
                    ds_utils.write_df(self.tokenized_df, self.tokenized_df_fid)
=======
>>>>>>> 08e2f2dd
            word_count_df = count_vocab_frequencies(self.tokenized_df)
            logs.info("Making dfs with proportion.")
            self.vocab_counts_df = calc_p_word(word_count_df)
            self.vocab_counts_filtered_df = filter_vocab(self.vocab_counts_df)
            if self.save:
                logs.info("Writing out.")
                ds_utils.write_df(self.vocab_counts_df, self.vocab_counts_df_fid)
        logs.info("unfiltered vocab")
        logs.info(self.vocab_counts_df)
        logs.info("filtered vocab")
        logs.info(self.vocab_counts_filtered_df)

    def load_vocab(self):
        with open(self.vocab_counts_df_fid, "rb") as f:
            self.vocab_counts_df = ds_utils.read_df(f)
        # Handling for changes in how the index is saved.
        self.vocab_counts_df = _set_idx_col_names(self.vocab_counts_df)

    def load_or_prepare_text_duplicates(self, load_only=False, save=True, list_duplicates=True):
        """Uses a text duplicates library, which
        returns strings with their counts, fraction of data that is duplicated,
        or else uses what's available in the cache.
        """
        dups_obj = td.DMTHelper(self, load_only=load_only, save=save)
        dups_obj.run_DMT_processing(list_duplicates=list_duplicates)
        self.duplicates_results = dups_obj.duplicates_results
        self.dups_frac = self.duplicates_results[td.DUPS_FRAC]
        if list_duplicates and td.DUPS_DICT in self.duplicates_results:
            self.dups_dict = self.duplicates_results[td.DUPS_DICT]
        self.duplicates_files = dups_obj.get_duplicates_filenames()


    def load_or_prepare_text_perplexities(self, load_only=False):
        if self.use_cache and exists(self.perplexities_df_fid):
            with open(self.perplexities_df_fid, "rb") as f:
<<<<<<< HEAD
                self.perplexities_df = ds_utils.read_df(f)
        elif self.perplexities_df is None:
            if not self.live:
                self.prepare_text_perplexities()
                if save:
                    ds_utils.write_df(self.perplexities_df,
                                   self.perplexities_df_fid)
        else:
            if not self.live:
                if save:
                    ds_utils.write_df(self.perplexities_df,
                                   self.perplexities_df_fid)
=======
                self.perplexities_df = utils.read_df(f)
        elif not load_only:
            self.prepare_text_perplexities()
            if self.save:
                utils.write_df(self.perplexities_df,
                               self.perplexities_df_fid)
>>>>>>> 08e2f2dd

    def load_general_stats(self):
        self.general_stats_dict = json.load(
            open(self.general_stats_json_fid, encoding="utf-8")
        )
        with open(self.sorted_top_vocab_df_fid, "rb") as f:
            self.sorted_top_vocab_df = ds_utils.read_df(f)
        self.text_nan_count = self.general_stats_dict[TEXT_NAN_CNT]
        self.dups_frac = self.general_stats_dict[td.DUPS_FRAC]
        self.total_words = self.general_stats_dict[TOT_WORDS]
        self.total_open_words = self.general_stats_dict[TOT_OPEN_WORDS]

    def prepare_general_stats(self):
        if self.tokenized_df is None:
            logs.warning("Tokenized dataset not yet loaded; doing so.")
            self.load_or_prepare_tokenized_df()
        if self.vocab_counts_df is None:
            logs.warning("Vocab not yet loaded; doing so.")
            self.load_or_prepare_vocab()
        self.sorted_top_vocab_df = self.vocab_counts_filtered_df.sort_values(
            "count", ascending=False
        ).head(_TOP_N)
        self.total_words = len(self.vocab_counts_df)
        self.total_open_words = len(self.vocab_counts_filtered_df)
        self.text_nan_count = int(self.tokenized_df.isnull().sum().sum())
        self.general_stats_dict = {
            TOT_WORDS: self.total_words,
            TOT_OPEN_WORDS: self.total_open_words,
            TEXT_NAN_CNT: self.text_nan_count,
            td.DUPS_FRAC: self.dups_frac
        }

    def prepare_text_perplexities(self):
        if self.text_dset is None:
            self.load_or_prepare_text_dset()
        results = _PERPLEXITY.compute(
            input_texts=self.text_dset[OUR_TEXT_FIELD], model_id='gpt2')
        perplexities = {PERPLEXITY_FIELD: results["perplexities"],
                        OUR_TEXT_FIELD: self.text_dset[OUR_TEXT_FIELD]}
        self.perplexities_df = pd.DataFrame(perplexities).sort_values(
            by=PERPLEXITY_FIELD, ascending=False)

    def load_or_prepare_dataset(self, load_only=False):
        """
        Prepares the HF datasets and data frames containing the untokenized and
        tokenized text as well as the label values.
        self.tokenized_df is used further for calculating text lengths,
        word counts, etc.
        Args:
            save: Store the calculated data to disk.

        Returns:

        """
        print("hi?")
        logs.info("Doing text dset.")
<<<<<<< HEAD
        print("hi again?")
        self.load_or_prepare_text_dset(save)
        # logs.info("Doing tokenized dataframe")
        # self.load_or_prepare_tokenized_df(save)
        logs.info("Doing dataset peek")
        self.load_or_prepare_dset_peek(save)
=======
        self.load_or_prepare_text_dset(load_only=load_only)
>>>>>>> 08e2f2dd

    def load_or_prepare_dset_peek(self, load_only=False):
        if self.use_cache and exists(self.dset_peek_json_fid):
            with open(self.dset_peek_json_fid, "r") as f:
                self.dset_peek = json.load(f)["dset peek"]
<<<<<<< HEAD
        else:
            if not self.live:
                if self.dset is None:
                    self.get_base_dataset()
                self.dset_peek = self.dset[:100]
                if save:
                    ds_utils.write_json({"dset peek": self.dset_peek},
                                     self.dset_peek_json_fid)

    def load_or_prepare_tokenized_df(self, save=True):
        if self.use_cache and exists(self.tokenized_df_fid):
            self.tokenized_df = ds_utils.read_df(self.tokenized_df_fid)
        else:
            if not self.live:
                # tokenize all text instances
                self.tokenized_df = self.do_tokenization()
                if save:
                    logs.warning("Saving tokenized dataset to disk")
                    # save tokenized text
                    ds_utils.write_df(self.tokenized_df, self.tokenized_df_fid)

    def load_or_prepare_text_dset(self, save=True):
=======
        elif not load_only:
            if self.dset is None:
                self.get_base_dataset()
            self.dset_peek = self.dset[:100]
            if self.save:
                utils.write_json({"dset peek": self.dset_peek},
                                 self.dset_peek_json_fid)

    def load_or_prepare_tokenized_df(self, load_only=False):
        if self.use_cache and exists(self.tokenized_df_fid):
            self.tokenized_df = utils.read_df(self.tokenized_df_fid)
        elif not load_only:
            # tokenize all text instances
            self.tokenized_df = self.do_tokenization()
            if self.save:
                logs.warning("Saving tokenized dataset to disk")
                # save tokenized text
                utils.write_df(self.tokenized_df, self.tokenized_df_fid)

    def load_or_prepare_text_dset(self, load_only=False):
>>>>>>> 08e2f2dd
        if self.use_cache and exists(self.text_dset_fid):
            # load extracted text
            self.text_dset = load_from_disk(self.text_dset_fid)
            logs.warning("Loaded dataset from disk")
            logs.warning(self.text_dset)
        # ...Or load it from the server and store it anew
        elif not load_only:
            self.prepare_text_dset()
            if self.save:
                # save extracted text instances
                logs.warning("Saving dataset to disk")
                self.text_dset.save_to_disk(self.text_dset_fid)

    def prepare_text_dset(self):
<<<<<<< HEAD
        if not self.live:
            self.get_base_dataset()
            # extract all text instances
            self.text_dset = self.dset.map(
                lambda examples: ds_utils.extract_field(
                    examples, self.text_field, OUR_TEXT_FIELD
                ),
                batched=True,
                remove_columns=list(self.dset.features),
            )
=======
        self.get_base_dataset()
        logs.warning(self.dset)
        # extract all text instances
        self.text_dset = self.dset.map(
            lambda examples: utils.extract_field(
                examples, self.text_field, OUR_TEXT_FIELD
            ),
            batched=True,
            remove_columns=list(self.dset.features),
        )
>>>>>>> 08e2f2dd

    def do_tokenization(self):
        """
        Tokenizes the dataset
        :return:
        """
        if self.text_dset is None:
            self.load_or_prepare_text_dset()
        sent_tokenizer = self.cvec.build_tokenizer()

        def tokenize_batch(examples):
            # TODO: lowercase should be an option
            res = {
                TOKENIZED_FIELD: [
                    tuple(sent_tokenizer(text.lower()))
                    for text in examples[OUR_TEXT_FIELD]
                ]
            }
            res[LENGTH_FIELD] = [len(tok_text) for tok_text in
                                 res[TOKENIZED_FIELD]]
            return res

        tokenized_dset = self.text_dset.map(
            tokenize_batch,
            batched=True,
            # remove_columns=[OUR_TEXT_FIELD], keep around to print
        )
        tokenized_df = pd.DataFrame(tokenized_dset)
        return tokenized_df

    def load_or_prepare_npmi(self, load_only=False):
        self.npmi_stats = nPMIStatisticsCacheClass(self, load_only=load_only,
                                                   use_cache=self.use_cache)
        self.npmi_stats.load_or_prepare_npmi_terms()

    def load_or_prepare_zipf(self, load_only=False):
        zipf_json_fid, zipf_fig_json_fid, zipf_fig_html_fid = zipf.get_zipf_fids(
            self.cache_path)
        if self.use_cache and exists(zipf_json_fid):
            # Zipf statistics
<<<<<<< HEAD
            if exists(zipf_json_fid):
                # Read Zipf statistics: Alpha, p-value, etc.
                with open(zipf_json_fid, "r") as f:
                    zipf_dict = json.load(f)
                self.z = zipf.Zipf()
                self.z.load(zipf_dict)
                # Zipf figure
                if exists(zipf_fig_json_fid):
                    self.zipf_fig = ds_utils.read_plotly(zipf_fig_json_fid)
                else:
                    self.zipf_fig = zipf.make_zipf_fig(self.vocab_counts_df,
                                                       self.z)
                    if save:
                        ds_utils.write_plotly(self.zipf_fig)
            else:
                # Cache files do not exist.
                self.prepare_zipf(save)
        else:
            self.prepare_zipf(save)

    def prepare_zipf(self, save=True):
=======
            # Read Zipf statistics: Alpha, p-value, etc.
            with open(zipf_json_fid, "r") as f:
                zipf_dict = json.load(f)
            self.z = zipf.Zipf(self.vocab_counts_df)
            self.z.load(zipf_dict)
            # Zipf figure
            if exists(zipf_fig_json_fid):
                self.zipf_fig = utils.read_plotly(zipf_fig_json_fid)
            elif not load_only:
                self.zipf_fig = zipf.make_zipf_fig(self.z)
                if self.save:
                    utils.write_plotly(self.zipf_fig)
        elif not load_only:
            self.prepare_zipf()
            if self.save:
                zipf_dict = self.z.get_zipf_dict()
                utils.write_json(zipf_dict, zipf_json_fid)
                utils.write_plotly(self.zipf_fig, zipf_fig_json_fid)
                self.zipf_fig.write_html(zipf_fig_html_fid)

    def prepare_zipf(self):
>>>>>>> 08e2f2dd
        # Calculate zipf from scratch
        # TODO: Does z even need to be self?
        self.z = zipf.Zipf(self.vocab_counts_df)
        self.z.calc_fit()
        self.zipf_fig = zipf.make_zipf_fig(self.z)
<<<<<<< HEAD
        if save:
            zipf_dict = self.z.get_zipf_dict()
            zipf_json_fid, zipf_fig_fid, zipf_fig_html_fid = zipf.get_zipf_fids(
                self.cache_path)
            ds_utils.write_json(zipf_dict, zipf_json_fid)
            ds_utils.write_plotly(self.zipf_fig, zipf_fig_fid)
            self.zipf_fig.write_html(zipf_fig_html_fid)
=======

>>>>>>> 08e2f2dd


def _set_idx_col_names(input_vocab_df):
    if input_vocab_df.index.name != VOCAB and VOCAB in input_vocab_df.columns:
        input_vocab_df = input_vocab_df.set_index([VOCAB])
        input_vocab_df[VOCAB] = input_vocab_df.index
    return input_vocab_df


def _set_idx_cols_from_cache(csv_df, subgroup=None, calc_str=None):
    """
    Helps make sure all of the read-in files can be accessed within code
    via standardized indices and column names.
    :param csv_df:
    :param subgroup:
    :param calc_str:
    :return:
    """
    # The csv saves with this column instead of the index, so that's weird.
    if "Unnamed: 0" in csv_df.columns:
        csv_df = csv_df.set_index("Unnamed: 0")
        csv_df.index.name = WORD
    elif WORD in csv_df.columns:
        csv_df = csv_df.set_index(WORD)
        csv_df.index.name = WORD
    elif VOCAB in csv_df.columns:
        csv_df = csv_df.set_index(VOCAB)
        csv_df.index.name = WORD
    if subgroup and calc_str:
        csv_df.columns = [subgroup + "-" + calc_str]
    elif subgroup:
        csv_df.columns = [subgroup]
    elif calc_str:
        csv_df.columns = [calc_str]
    return csv_df


class nPMIStatisticsCacheClass:
    """ "Class to interface between the app and the nPMI class
    by calling the nPMI class with the user's selections."""

    def __init__(self, dataset_stats, load_only=False, use_cache=False):
        self.dstats = dataset_stats
        self.pmi_cache_path = pjoin(self.dstats.cache_path, "pmi_files")
        if not isdir(self.pmi_cache_path):
            logs.warning(
                "Creating pmi cache directory %s." % self.pmi_cache_path)
            # We need to preprocess everything.
            mkdir(self.pmi_cache_path)
        self.joint_npmi_df_dict = {}
        # TODO: Users ideally can type in whatever words they want.
        self.termlist = _IDENTITY_TERMS
        # termlist terms that are available more than MIN_VOCAB_COUNT times
        self.available_terms = _IDENTITY_TERMS
        logs.info(self.termlist)
        self.use_cache = use_cache
        self.load_only = load_only
        # TODO: Let users specify
        self.open_class_only = True
        self.min_vocab_count = self.dstats.min_vocab_count
        self.subgroup_files = {}
        self.npmi_terms_fid = pjoin(self.dstats.cache_path, "npmi_terms.json")

    def load_or_prepare_npmi_terms(self):
        """
        Figures out what identity terms the user can select, based on whether
        they occur more than self.min_vocab_count times
        :return: Identity terms occurring at least self.min_vocab_count times.
        """
        # TODO: Add the user's ability to select subgroups.
        # TODO: Make min_vocab_count here value selectable by the user.

        logs.warning(self.use_cache)
        logs.warning(self.npmi_terms_fid)
        if (
                self.use_cache
                and exists(self.npmi_terms_fid)
                and json.load(open(self.npmi_terms_fid))[
            "available terms"] != []
        ):
            available_terms = json.load(open(self.npmi_terms_fid))[
                "available terms"]
        elif not self.load_only:
            true_false = [
                term in self.dstats.vocab_counts_df.index for term in
                self.termlist
            ]
            word_list_tmp = [x for x, y in zip(self.termlist, true_false) if y]
            true_false_counts = [
                self.dstats.vocab_counts_df.loc[
                    word, CNT] >= self.min_vocab_count
                for word in word_list_tmp
            ]
            available_terms = [
                word for word, y in zip(word_list_tmp, true_false_counts) if y
            ]
            logs.info(available_terms)
            with open(self.npmi_terms_fid, "w+") as f:
                json.dump({"available terms": available_terms}, f)
        self.available_terms = available_terms
        return available_terms

    def load_or_prepare_joint_npmi(self, subgroup_pair):
        """
        Run on-the fly, while the app is already open,
        as it depends on the subgroup terms that the user chooses
        :param subgroup_pair:
        :return:
        """
        # Canonical ordering for subgroup_list
        subgroup_pair = sorted(subgroup_pair)
        subgroup1 = subgroup_pair[0]
        subgroup2 = subgroup_pair[1]
        subgroups_str = "-".join(subgroup_pair)
        if not isdir(self.pmi_cache_path):
            logs.warning("Creating cache")
            # We need to preprocess everything.
            # This should eventually all go into a prepare_dataset CLI
            mkdir(self.pmi_cache_path)
        joint_npmi_fid = pjoin(self.pmi_cache_path, subgroups_str + "_npmi.csv")
        subgroup_files = define_subgroup_files(subgroup_pair,
                                               self.pmi_cache_path)
        # Defines the filenames for the cache files from the selected subgroups.
        # Get as much precomputed data as we can.
        if self.use_cache and exists(joint_npmi_fid):
            # When everything is already computed for the selected subgroups.
            logs.info("Loading cached joint npmi")
            joint_npmi_df = self.load_joint_npmi_df(joint_npmi_fid)
            npmi_display_cols = [
                "npmi-bias",
                subgroup1 + "-npmi",
                subgroup2 + "-npmi",
                subgroup1 + "-count",
                subgroup2 + "-count",
            ]
            joint_npmi_df = joint_npmi_df[npmi_display_cols]
            # When maybe some things have been computed for the selected subgroups.
        else:
            logs.info("Preparing new joint npmi")
            joint_npmi_df, subgroup_dict = self.prepare_joint_npmi_df(
                subgroup_pair, subgroup_files
            )
            # Cache new results
            logs.info("Writing out.")
            for subgroup in subgroup_pair:
                write_subgroup_npmi_data(subgroup, subgroup_dict,
                                         subgroup_files)
            with open(joint_npmi_fid, "w+") as f:
                joint_npmi_df.to_csv(f)
        logs.info("The joint npmi df is")
        logs.info(joint_npmi_df)
        return joint_npmi_df

    @staticmethod
    def load_joint_npmi_df(joint_npmi_fid):
        """
        Reads in a saved dataframe with all of the paired results.
        :param joint_npmi_fid:
        :return: paired results
        """
        with open(joint_npmi_fid, "rb") as f:
            joint_npmi_df = pd.read_csv(f)
        joint_npmi_df = _set_idx_cols_from_cache(joint_npmi_df)
        return joint_npmi_df.dropna()

    def prepare_joint_npmi_df(self, subgroup_pair, subgroup_files):
        """
        Computs the npmi bias based on the given subgroups.
        Handles cases where some of the selected subgroups have cached nPMI
        computations, but other's don't, computing everything afresh if there
        are not cached files.
        :param subgroup_pair:
        :return: Dataframe with nPMI for the words, nPMI bias between the words.
        """
        subgroup_dict = {}
        # When npmi is computed for some (but not all) of subgroup_list
        for subgroup in subgroup_pair:
            logs.info("Load or failing...")
            # When subgroup npmi has been computed in a prior session.
            cached_results = self.load_or_fail_cached_npmi_scores(
                subgroup, subgroup_files[subgroup]
            )
            # If the function did not return False and we did find it, use.
            if cached_results:
                # FYI: subgroup_cooc_df, subgroup_pmi_df, subgroup_npmi_df = cached_results
                # Holds the previous sessions' data for use in this session.
                subgroup_dict[subgroup] = cached_results
        logs.info("Calculating for subgroup list")
        joint_npmi_df, subgroup_dict = self.do_npmi(subgroup_pair,
                                                    subgroup_dict)
        return joint_npmi_df.dropna(), subgroup_dict

    # TODO: Update pairwise assumption
    def do_npmi(self, subgroup_pair, subgroup_dict):
        """
        Calculates nPMI for given identity terms and the nPMI bias between.
        :param subgroup_pair: List of identity terms to calculate the bias for
        :return: Subset of data for the UI
        :return: Selected identity term's co-occurrence counts with
                 other words, pmi per word, and nPMI per word.
        """
        logs.info("Initializing npmi class")
        npmi_obj = self.set_npmi_obj()
        # Canonical ordering used
        subgroup_pair = tuple(sorted(subgroup_pair))
        # Calculating nPMI statistics
        for subgroup in subgroup_pair:
            # If the subgroup data is already computed, grab it.
            # TODO: Should we set idx and column names similarly to how we set them for cached files?
            if subgroup not in subgroup_dict:
                logs.info("Calculating statistics for %s" % subgroup)
                vocab_cooc_df, pmi_df, npmi_df = npmi_obj.calc_metrics(subgroup)
                # Store the nPMI information for the current subgroups
                subgroup_dict[subgroup] = (vocab_cooc_df, pmi_df, npmi_df)
        # Pair the subgroups together, indexed by all words that
        # co-occur between them.
        logs.info("Computing pairwise npmi bias")
        paired_results = npmi_obj.calc_paired_metrics(subgroup_pair,
                                                      subgroup_dict)
        UI_results = make_npmi_fig(paired_results, subgroup_pair)
        return UI_results, subgroup_dict

    def set_npmi_obj(self):
        """
        Initializes the nPMI class with the given words and tokenized sentences.
        :return:
        """
        # TODO(meg): Incorporate this from evaluate library.
        # npmi_obj = evaluate.load('npmi', module_type='measurement').compute(subgroup, vocab_counts_df = self.dstats.vocab_counts_df, tokenized_counts_df=self.dstats.tokenized_df)
        npmi_obj = nPMI(self.dstats.vocab_counts_df, self.dstats.tokenized_df)
        return npmi_obj

    @staticmethod
    def load_or_fail_cached_npmi_scores(subgroup, subgroup_fids):
        """
        Reads cached scores from the specified subgroup files
        :param subgroup: string of the selected identity term
        :return:
        """
        # TODO: Ordering of npmi, pmi, vocab triple should be consistent
        subgroup_npmi_fid, subgroup_pmi_fid, subgroup_cooc_fid = subgroup_fids
        if (
                exists(subgroup_npmi_fid)
                and exists(subgroup_pmi_fid)
                and exists(subgroup_cooc_fid)
        ):
            logs.info("Reading in pmi data....")
            with open(subgroup_cooc_fid, "rb") as f:
                subgroup_cooc_df = pd.read_csv(f)
            logs.info("pmi")
            with open(subgroup_pmi_fid, "rb") as f:
                subgroup_pmi_df = pd.read_csv(f)
            logs.info("npmi")
            with open(subgroup_npmi_fid, "rb") as f:
                subgroup_npmi_df = pd.read_csv(f)
            subgroup_cooc_df = _set_idx_cols_from_cache(
                subgroup_cooc_df, subgroup, "count"
            )
            subgroup_pmi_df = _set_idx_cols_from_cache(
                subgroup_pmi_df, subgroup, "pmi"
            )
            subgroup_npmi_df = _set_idx_cols_from_cache(
                subgroup_npmi_df, subgroup, "npmi"
            )
            return subgroup_cooc_df, subgroup_pmi_df, subgroup_npmi_df
        return False

    def get_available_terms(self):
        return self.load_or_prepare_npmi_terms()


def dummy(doc):
    return doc


def count_vocab_frequencies(tokenized_df):
    """
    Based on an input pandas DataFrame with a 'text' column,
    this function will count the occurrences of all words.
    :return: [num_words x num_sentences] DataFrame with the rows corresponding to the
    different vocabulary words and the column to the presence (0 or 1) of that word.
    """

    cvec = CountVectorizer(
        tokenizer=dummy,
        preprocessor=dummy,
    )
    # We do this to calculate per-word statistics
    # Fast calculation of single word counts
    logs.info(
        "Fitting dummy tokenization to make matrix using the previous tokenization"
    )
    cvec.fit(tokenized_df[TOKENIZED_FIELD])
    document_matrix = cvec.transform(tokenized_df[TOKENIZED_FIELD])
    batches = np.linspace(0, tokenized_df.shape[0], _NUM_VOCAB_BATCHES).astype(
        int)
    i = 0
    tf = []
    while i < len(batches) - 1:
        logs.info("%s of %s vocab batches" % (str(i), str(len(batches))))
        batch_result = np.sum(
            document_matrix[batches[i]: batches[i + 1]].toarray(), axis=0
        )
        tf.append(batch_result)
        i += 1
    word_count_df = pd.DataFrame(
        [np.sum(tf, axis=0)], columns=cvec.get_feature_names()
    ).transpose()
    # Now organize everything into the dataframes
    word_count_df.columns = [CNT]
    word_count_df.index.name = WORD
    return word_count_df


def calc_p_word(word_count_df):
    # p(word)
    word_count_df[PROP] = word_count_df[CNT] / float(sum(word_count_df[CNT]))
    vocab_counts_df = pd.DataFrame(
        word_count_df.sort_values(by=CNT, ascending=False))
    vocab_counts_df[VOCAB] = vocab_counts_df.index
    return vocab_counts_df


def filter_vocab(vocab_counts_df):
    # TODO: Add warnings (which words are missing) to log file?
    filtered_vocab_counts_df = vocab_counts_df.drop(_CLOSED_CLASS,
                                                    errors="ignore")
    filtered_count = filtered_vocab_counts_df[CNT]
    filtered_count_denom = float(sum(filtered_vocab_counts_df[CNT]))
    filtered_vocab_counts_df[PROP] = filtered_count / filtered_count_denom
    return filtered_vocab_counts_df


## Figures ##

def make_fig_lengths(tokenized_df, length_field):
    fig_tok_length, axs = plt.subplots(figsize=(15, 6), dpi=150)
    sns.histplot(data=tokenized_df[length_field], kde=True, bins=100, ax=axs)
    sns.rugplot(data=tokenized_df[length_field], ax=axs)
    return fig_tok_length


def make_npmi_fig(paired_results, subgroup_pair):
    subgroup1, subgroup2 = subgroup_pair
    UI_results = pd.DataFrame()
    if "npmi-bias" in paired_results:
        UI_results["npmi-bias"] = paired_results["npmi-bias"].astype(float)
    UI_results[subgroup1 + "-npmi"] = paired_results["npmi"][
        subgroup1 + "-npmi"
        ].astype(float)
    UI_results[subgroup1 + "-count"] = paired_results["count"][
        subgroup1 + "-count"
        ].astype(int)
    if subgroup1 != subgroup2:
        UI_results[subgroup2 + "-npmi"] = paired_results["npmi"][
            subgroup2 + "-npmi"
            ].astype(float)
        UI_results[subgroup2 + "-count"] = paired_results["count"][
            subgroup2 + "-count"
            ].astype(int)
    return UI_results.sort_values(by="npmi-bias", ascending=True)


## Input/Output ###


def define_subgroup_files(subgroup_list, pmi_cache_path):
    """
    Sets the file ids for the input identity terms
    :param subgroup_list: List of identity terms
    :return:
    """
    subgroup_files = {}
    for subgroup in subgroup_list:
        # TODO: Should the pmi, npmi, and count just be one file?
        subgroup_npmi_fid = pjoin(pmi_cache_path, subgroup + "_npmi.csv")
        subgroup_pmi_fid = pjoin(pmi_cache_path, subgroup + "_pmi.csv")
        subgroup_cooc_fid = pjoin(pmi_cache_path, subgroup + "_vocab_cooc.csv")
        subgroup_files[subgroup] = (
            subgroup_npmi_fid,
            subgroup_pmi_fid,
            subgroup_cooc_fid,
        )
    return subgroup_files


## Input/Output ##


def intersect_dfs(df_dict):
    started = 0
    new_df = None
    for key, df in df_dict.items():
        if df is None:
            continue
        for key2, df2 in df_dict.items():
            if df2 is None:
                continue
            if key == key2:
                continue
            if started:
                new_df = new_df.join(df2, how="inner", lsuffix="1", rsuffix="2")
            else:
                new_df = df.join(df2, how="inner", lsuffix="1", rsuffix="2")
                started = 1
    return new_df.copy()


def write_subgroup_npmi_data(subgroup, subgroup_dict, subgroup_files):
    """
    Saves the calculated nPMI statistics to their output files.
    Includes the npmi scores for each identity term, the pmi scores, and the
    co-occurrence counts of the identity term with all the other words
    :param subgroup: Identity term
    :return:
    """
    subgroup_fids = subgroup_files[subgroup]
    subgroup_npmi_fid, subgroup_pmi_fid, subgroup_cooc_fid = subgroup_fids
    subgroup_dfs = subgroup_dict[subgroup]
    subgroup_cooc_df, subgroup_pmi_df, subgroup_npmi_df = subgroup_dfs
    with open(subgroup_npmi_fid, "w+") as f:
        subgroup_npmi_df.to_csv(f)
    with open(subgroup_pmi_fid, "w+") as f:
        subgroup_pmi_df.to_csv(f)
    with open(subgroup_cooc_fid, "w+") as f:
        subgroup_cooc_df.to_csv(f)<|MERGE_RESOLUTION|>--- conflicted
+++ resolved
@@ -333,19 +333,6 @@
         ):
             logs.info("Loading cached general stats")
             self.load_general_stats()
-<<<<<<< HEAD
-        else:
-            if not self.live:
-                logs.info("Preparing general stats")
-                self.prepare_general_stats()
-                if save:
-                    ds_utils.write_df(self.sorted_top_vocab_df,
-                                   self.sorted_top_vocab_df_fid)
-                    ds_utils.write_json(self.general_stats_dict,
-                                     self.general_stats_json_fid)
-
-    def load_or_prepare_text_lengths(self, save=True):
-=======
         elif not load_only:
             logs.info("Preparing general stats")
             self.prepare_general_stats()
@@ -356,7 +343,6 @@
                                  self.general_stats_json_fid)
 
     def load_or_prepare_text_lengths(self, load_only=False):
->>>>>>> 08e2f2dd
         """
         The text length widget relies on this function, which provides
         a figure of the text lengths, some text length statistics, and
@@ -375,20 +361,11 @@
                 self.fig_tok_length.savefig(self.fig_tok_length_fid)
         # Text length dataframe
         if self.use_cache and exists(self.length_df_fid):
-<<<<<<< HEAD
-            self.length_df = ds_utils.read_df(self.length_df_fid)
-        else:
-            if not self.live:
-                self.prepare_length_df()
-                if save:
-                    ds_utils.write_df(self.length_df, self.length_df_fid)
-=======
             self.length_df = utils.read_df(self.length_df_fid)
         elif not load_only:
             self.prepare_length_df()
             if self.save:
                 utils.write_df(self.length_df, self.length_df_fid)
->>>>>>> 08e2f2dd
 
         # Text length stats.
         if self.use_cache and exists(self.length_stats_json_fid):
@@ -397,20 +374,11 @@
             self.avg_length = self.length_stats_dict["avg length"]
             self.std_length = self.length_stats_dict["std length"]
             self.num_uniq_lengths = self.length_stats_dict["num lengths"]
-<<<<<<< HEAD
-        else:
-            if not self.live:
-                self.prepare_text_length_stats()
-                if save:
-                    ds_utils.write_json(self.length_stats_dict,
-                                     self.length_stats_json_fid)
-=======
         elif not load_only:
             self.prepare_text_length_stats()
             if self.save:
                 utils.write_json(self.length_stats_dict,
                                  self.length_stats_json_fid)
->>>>>>> 08e2f2dd
 
     def prepare_length_df(self):
         self.tokenized_df[LENGTH_FIELD] = self.tokenized_df[
@@ -485,14 +453,6 @@
             # Building the vocabulary starts with tokenizing.
             self.load_or_prepare_tokenized_df(load_only=False)
             logs.info("Calculating vocab afresh")
-<<<<<<< HEAD
-            if self.tokenized_df is None:
-                self.tokenized_df = self.do_tokenization()
-                if save:
-                    logs.info("Writing out.")
-                    ds_utils.write_df(self.tokenized_df, self.tokenized_df_fid)
-=======
->>>>>>> 08e2f2dd
             word_count_df = count_vocab_frequencies(self.tokenized_df)
             logs.info("Making dfs with proportion.")
             self.vocab_counts_df = calc_p_word(word_count_df)
@@ -528,27 +488,12 @@
     def load_or_prepare_text_perplexities(self, load_only=False):
         if self.use_cache and exists(self.perplexities_df_fid):
             with open(self.perplexities_df_fid, "rb") as f:
-<<<<<<< HEAD
-                self.perplexities_df = ds_utils.read_df(f)
-        elif self.perplexities_df is None:
-            if not self.live:
-                self.prepare_text_perplexities()
-                if save:
-                    ds_utils.write_df(self.perplexities_df,
-                                   self.perplexities_df_fid)
-        else:
-            if not self.live:
-                if save:
-                    ds_utils.write_df(self.perplexities_df,
-                                   self.perplexities_df_fid)
-=======
                 self.perplexities_df = utils.read_df(f)
         elif not load_only:
             self.prepare_text_perplexities()
             if self.save:
                 utils.write_df(self.perplexities_df,
                                self.perplexities_df_fid)
->>>>>>> 08e2f2dd
 
     def load_general_stats(self):
         self.general_stats_dict = json.load(
@@ -605,45 +550,12 @@
         """
         print("hi?")
         logs.info("Doing text dset.")
-<<<<<<< HEAD
-        print("hi again?")
-        self.load_or_prepare_text_dset(save)
-        # logs.info("Doing tokenized dataframe")
-        # self.load_or_prepare_tokenized_df(save)
-        logs.info("Doing dataset peek")
-        self.load_or_prepare_dset_peek(save)
-=======
         self.load_or_prepare_text_dset(load_only=load_only)
->>>>>>> 08e2f2dd
 
     def load_or_prepare_dset_peek(self, load_only=False):
         if self.use_cache and exists(self.dset_peek_json_fid):
             with open(self.dset_peek_json_fid, "r") as f:
                 self.dset_peek = json.load(f)["dset peek"]
-<<<<<<< HEAD
-        else:
-            if not self.live:
-                if self.dset is None:
-                    self.get_base_dataset()
-                self.dset_peek = self.dset[:100]
-                if save:
-                    ds_utils.write_json({"dset peek": self.dset_peek},
-                                     self.dset_peek_json_fid)
-
-    def load_or_prepare_tokenized_df(self, save=True):
-        if self.use_cache and exists(self.tokenized_df_fid):
-            self.tokenized_df = ds_utils.read_df(self.tokenized_df_fid)
-        else:
-            if not self.live:
-                # tokenize all text instances
-                self.tokenized_df = self.do_tokenization()
-                if save:
-                    logs.warning("Saving tokenized dataset to disk")
-                    # save tokenized text
-                    ds_utils.write_df(self.tokenized_df, self.tokenized_df_fid)
-
-    def load_or_prepare_text_dset(self, save=True):
-=======
         elif not load_only:
             if self.dset is None:
                 self.get_base_dataset()
@@ -664,7 +576,6 @@
                 utils.write_df(self.tokenized_df, self.tokenized_df_fid)
 
     def load_or_prepare_text_dset(self, load_only=False):
->>>>>>> 08e2f2dd
         if self.use_cache and exists(self.text_dset_fid):
             # load extracted text
             self.text_dset = load_from_disk(self.text_dset_fid)
@@ -679,18 +590,6 @@
                 self.text_dset.save_to_disk(self.text_dset_fid)
 
     def prepare_text_dset(self):
-<<<<<<< HEAD
-        if not self.live:
-            self.get_base_dataset()
-            # extract all text instances
-            self.text_dset = self.dset.map(
-                lambda examples: ds_utils.extract_field(
-                    examples, self.text_field, OUR_TEXT_FIELD
-                ),
-                batched=True,
-                remove_columns=list(self.dset.features),
-            )
-=======
         self.get_base_dataset()
         logs.warning(self.dset)
         # extract all text instances
@@ -701,7 +600,6 @@
             batched=True,
             remove_columns=list(self.dset.features),
         )
->>>>>>> 08e2f2dd
 
     def do_tokenization(self):
         """
@@ -742,29 +640,6 @@
             self.cache_path)
         if self.use_cache and exists(zipf_json_fid):
             # Zipf statistics
-<<<<<<< HEAD
-            if exists(zipf_json_fid):
-                # Read Zipf statistics: Alpha, p-value, etc.
-                with open(zipf_json_fid, "r") as f:
-                    zipf_dict = json.load(f)
-                self.z = zipf.Zipf()
-                self.z.load(zipf_dict)
-                # Zipf figure
-                if exists(zipf_fig_json_fid):
-                    self.zipf_fig = ds_utils.read_plotly(zipf_fig_json_fid)
-                else:
-                    self.zipf_fig = zipf.make_zipf_fig(self.vocab_counts_df,
-                                                       self.z)
-                    if save:
-                        ds_utils.write_plotly(self.zipf_fig)
-            else:
-                # Cache files do not exist.
-                self.prepare_zipf(save)
-        else:
-            self.prepare_zipf(save)
-
-    def prepare_zipf(self, save=True):
-=======
             # Read Zipf statistics: Alpha, p-value, etc.
             with open(zipf_json_fid, "r") as f:
                 zipf_dict = json.load(f)
@@ -786,24 +661,11 @@
                 self.zipf_fig.write_html(zipf_fig_html_fid)
 
     def prepare_zipf(self):
->>>>>>> 08e2f2dd
         # Calculate zipf from scratch
         # TODO: Does z even need to be self?
         self.z = zipf.Zipf(self.vocab_counts_df)
         self.z.calc_fit()
         self.zipf_fig = zipf.make_zipf_fig(self.z)
-<<<<<<< HEAD
-        if save:
-            zipf_dict = self.z.get_zipf_dict()
-            zipf_json_fid, zipf_fig_fid, zipf_fig_html_fid = zipf.get_zipf_fids(
-                self.cache_path)
-            ds_utils.write_json(zipf_dict, zipf_json_fid)
-            ds_utils.write_plotly(self.zipf_fig, zipf_fig_fid)
-            self.zipf_fig.write_html(zipf_fig_html_fid)
-=======
-
->>>>>>> 08e2f2dd
-
 
 def _set_idx_col_names(input_vocab_df):
     if input_vocab_df.index.name != VOCAB and VOCAB in input_vocab_df.columns:
