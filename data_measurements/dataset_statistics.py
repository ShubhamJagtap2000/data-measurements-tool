# Copyright 2021 The HuggingFace Team. All rights reserved.
#
# Licensed under the Apache License, Version 2.0 (the "License");
# you may not use this file except in compliance with the License.
# You may obtain a copy of the License at
#
#     http://www.apache.org/licenses/LICENSE-2.0
#
# Unless required by applicable law or agreed to in writing, software
# distributed under the License is distributed on an "AS IS" BASIS,
# WITHOUT WARRANTIES OR CONDITIONS OF ANY KIND, either express or implied.
# See the License for the specific language governing permissions and
# limitations under the License.

import json
import matplotlib.image as mpimg
import matplotlib.pyplot as plt
import nltk
import numpy as np
import pandas as pd
import seaborn as sns
import statistics
import utils
import utils.dataset_utils as ds_utils
from data_measurements.embeddings.embeddings import Embeddings
from data_measurements.labels import labels
from data_measurements.lengths import lengths
from data_measurements.text_duplicates import text_duplicates as td
from data_measurements.npmi import npmi
from data_measurements.zipf import zipf
from datasets import load_from_disk, load_metric
from nltk.corpus import stopwords
from os import getenv
from os.path import exists, isdir
from os.path import join as pjoin
from sklearn.feature_extraction.text import CountVectorizer
from utils.dataset_utils import (CNT, EMBEDDING_FIELD, LENGTH_FIELD,
                                 TEXT_FIELD, PERPLEXITY_FIELD, PROP,
                                 TEXT_NAN_CNT, TOKENIZED_FIELD, TOT_OPEN_WORDS,
                                 TOT_WORDS, VOCAB, WORD)


<<<<<<< HEAD
HF_TOKEN = getenv("HF_TOKEN")

logs = utils.prepare_logging(__file__)
=======
pd.options.display.float_format = "{:,.3f}".format

logs = logging.getLogger(__name__)
logs.setLevel(logging.WARNING)
logs.propagate = False

if not logs.handlers:
    # Logging info to log file
    file = logging.FileHandler("./log_files/dataset_statistics.log")
    fileformat = logging.Formatter("%(asctime)s:%(message)s")
    file.setLevel(logging.INFO)
    file.setFormatter(fileformat)

    # Logging debug messages to stream
    stream = logging.StreamHandler()
    streamformat = logging.Formatter("[data_measurements_tool] %(message)s")
    stream.setLevel(logging.WARNING)
    stream.setFormatter(streamformat)

    logs.addHandler(file)
    logs.addHandler(stream)
>>>>>>> 6e0be346

# TODO: Read this in depending on chosen language / expand beyond english
nltk.download("stopwords")
_CLOSED_CLASS = (
        stopwords.words("english")
        + [
            "t",
            "n",
            "ll",
            "d",
            "wasn",
            "weren",
            "won",
            "aren",
            "wouldn",
            "shouldn",
            "didn",
            "don",
            "hasn",
            "ain",
            "couldn",
            "doesn",
            "hadn",
            "haven",
            "isn",
            "mightn",
            "mustn",
            "needn",
            "shan",
            "would",
            "could",
            "dont",
            "u",
        ]
        + [str(i) for i in range(0, 21)]
)
_IDENTITY_TERMS = [
    "man",
    "woman",
    "non-binary",
    "gay",
    "lesbian",
    "queer",
    "trans",
    "straight",
    "cis",
    "she",
    "her",
    "hers",
    "he",
    "him",
    "his",
    "they",
    "them",
    "their",
    "theirs",
    "himself",
    "herself",
]
# treating inf values as NaN as well
pd.set_option("use_inf_as_na", True)

_MIN_VOCAB_COUNT = 10
_TREE_DEPTH = 12
_TREE_MIN_NODES = 250
# as long as we're using sklearn - already pushing the resources
_MAX_CLUSTER_EXAMPLES = 5000
_NUM_VOCAB_BATCHES = 2000
_TOP_N = 100
_CVEC = CountVectorizer(token_pattern="(?u)\\b\\w+\\b", lowercase=True)

_PERPLEXITY = load_metric("perplexity")


class DatasetStatisticsCacheClass:

    def __init__(
            self,
            cache_dir,
            dset_name,
            dset_config,
            split_name,
            text_field,
            label_field,
            label_names,
            calculation=None,
            use_cache=False,
    ):
        self.label_results = None
        self.length_results = None
        self.calculation = calculation
        self.our_text_field = OUR_TEXT_FIELD
        self.duplicates_results = None
        self.calculation = calculation
        self.our_length_field = LENGTH_FIELD
        self.our_tokenized_field = TOKENIZED_FIELD
        self.our_embedding_field = EMBEDDING_FIELD
        self.cache_dir = cache_dir
        # path to the directory used for caching
        if isinstance(text_field, list):
            text_field = "-".join(text_field)
        self.dataset_cache_dir = f"{dset_name}_{dset_config}_{split_name}_{text_field}"
        # TODO: Having "cache_dir" and "cache_path" is confusing.
        self.cache_path = pjoin(
            self.cache_dir,
            self.dataset_cache_dir,
        )
        # Use stored data if there; otherwise calculate afresh
        self.use_cache = use_cache
        ### What are we analyzing?
        # name of the Hugging Face dataset
        self.dset_name = dset_name
        # name of the dataset config
        self.dset_config = dset_config
        # name of the split to analyze
        self.split_name = split_name
        # TODO: Chould this be "feature" ?
        # which text fields are we analysing?
        self.text_field = text_field
        # which label fields are we analysing?
        self.label_field = label_field
        # what are the names of the classes?
        self.label_names = label_names
        ## Hugging Face dataset objects
        self.dset = None  # original dataset
        # HF dataset with all of the self.text_field instances in self.dset
        self.text_dset = None
        self.dset_peek = None
        # HF dataset with text embeddings in the same order as self.text_dset
        self.embeddings_dset = None
        # HF dataset with all of the self.label_field instances in self.dset
        # TODO: Not being used anymore; make sure & remove.
        self.label_dset = None
        ## Data frames
        # Tokenized text
        self.tokenized_df = None
        self.fig_lengths = None
        # Data Frame version of self.label_dset
        # TODO: Not being used anymore. Make sure and remove
        self.label_df = None
        # save label pie chart in the class so it doesn't ge re-computed
        self.fig_labels = None
        # Save zipf fig so it doesn't need to be recreated.
        self.zipf_fig = None
        # Zipf object
        self.z = None
        # Vocabulary with word counts in the dataset
        self.vocab_counts_df = None
        # Vocabulary filtered to remove stopwords
        self.vocab_counts_filtered_df = None
        self.sorted_top_vocab_df = None
        ## General statistics and duplicates
        self.total_words = 0
        self.total_open_words = 0
        # Number of NaN values (NOT empty strings)
        self.text_nan_count = 0
        # Text Duplicates module
        self.dups_frac = 0
        self.dups_dict = {}
        self.perplexities_df = None
        self.avg_length = None
        self.std_length = None
        self.general_stats_dict = {}
        self.num_uniq_lengths = 0
        # clustering text by embeddings
        # the hierarchical clustering tree is represented as a list of nodes,
        # the first is the root
        self.node_list = []
        # save tree figure in the class so it doesn't ge re-computed
        self.fig_tree = None
        # keep Embeddings object around to explore clusters
        self.embeddings = None
        # nPMI
        # Holds a nPMIStatisticsCacheClass object
        self.npmi_stats = None
        # TODO: Have lowercase be an option for a user to set.
        self.to_lowercase = True
        # The minimum amount of times a word should occur to be included in
        # word-count-based calculations (currently just relevant to nPMI)
        self.min_vocab_count = _MIN_VOCAB_COUNT
        self.cvec = _CVEC
        # Things that get defined later.
        self.fig_tok_length_png = None
        self.length_stats_dict = None

        # Cache files not needed for UI
        self.dset_fid = pjoin(self.cache_path, "base_dset")
        self.tokenized_df_fid = pjoin(self.cache_path, "tokenized_df.feather")
        # TODO: Not being used anymore. Check and remove.
        self.label_dset_fid = pjoin(self.cache_path, "label_dset")

        # Needed for UI -- embeddings
        self.text_dset_fid = pjoin(self.cache_path, "text_dset")
        # Needed for UI
        self.dset_peek_json_fid = pjoin(self.cache_path, "dset_peek.json")

        ## Length cache files
        # Needed for UI
        self.length_df_fid = pjoin(self.cache_path, "length_df.feather")
        # Needed for UI
        self.length_stats_json_fid = pjoin(self.cache_path, "length_stats.json")
        self.vocab_counts_df_fid = pjoin(self.cache_path,
                                         "vocab_counts.feather")
        # Needed for UI
        self.dup_counts_df_fid = pjoin(self.cache_path, "dup_counts_df.feather")
        # Needed for UI
        self.perplexities_df_fid = pjoin(self.cache_path,
                                         "perplexities_df.feather")
        # Needed for UI
        self.fig_tok_length_fid = pjoin(self.cache_path, "fig_tok_length.png")

        ## General text stats
        # Needed for UI
        self.general_stats_json_fid = pjoin(self.cache_path,
                                            "general_stats_dict.json")
        # Needed for UI
        self.sorted_top_vocab_df_fid = pjoin(
            self.cache_path, "sorted_top_vocab.feather"
        )

        self.label_files = {}
        self.length_files = {}
        self.duplicates_files = {}

        ## Embeddings cache files
        # Needed for UI
        self.node_list_fid = pjoin(self.cache_path, "node_list.th")
        # Needed for UI
        self.fig_tree_json_fid = pjoin(self.cache_path, "fig_tree.json")

        self.live = False

    def get_cache_dir(self):
        return self.cache_path

    def set_deployment(self, live=True):
        """
        Function that we can hit when we deploy, so that cache files are not
        written out/recalculated, but instead that part of the UI can be punted.
        """
        self.live = live

    def get_base_dataset(self):
        """Gets a pointer to the truncated base dataset object."""
        if not self.dset:
            self.dset = ds_utils.load_truncated_dataset(
                self.dset_name,
                self.dset_config,
                self.split_name,
                cache_name=self.dset_fid,
                use_streaming=True,
            )


    def load_or_prepare_general_stats(self, save=True):
        """
        Content for expander_general_stats widget.
        Provides statistics for total words, total open words,
        the sorted top vocab, the NaN count, and the duplicate count.
        Args:

        Returns:

        """
        # General statistics
        # For the general statistics, text duplicates are not saved in their
        # own files, but rather just the text duplicate fraction is saved in the
        # "general" file. We therefore set save=False for
        # the text duplicate filesin this case.
        # Similarly, we don't get the full list of duplicates
        # in general stats, so set list_duplicates to False
        self.load_or_prepare_text_duplicates(save=False, list_duplicates=False)
        self.general_stats_dict.update(self.duplicates_results)
        # TODO: Tighten the rest of this similar to text_duplicates.
        if (
                self.use_cache
                and exists(self.general_stats_json_fid)
                and exists(self.sorted_top_vocab_df_fid)
        ):
            logs.info("Loading cached general stats")
            self.load_general_stats()
        else:
            if not self.live:
                logs.info("Preparing general stats")
                self.prepare_general_stats()
                if save:
                    ds_utils.write_df(self.sorted_top_vocab_df,
                                   self.sorted_top_vocab_df_fid),
                    ds_utils.write_json(self.general_stats_dict,
                                     self.general_stats_json_fid)

    def load_or_prepare_text_lengths(self, save=True):
        """
        The text length widget relies on this function, which provides
        a figure of the text lengths, some text length statistics, and
        a text length dataframe to peruse.
        Args:
            save:
        Returns:

        """
        # We work with the already tokenized dataset
        self.load_or_prepare_tokenized_df()
        length_obj = lengths.DMTHelper(self, save)
        length_obj.run_DMT_processing()
        self.fig_lengths = length_obj.fig_lengths
        self.length_results = length_obj.length_results
        self.length_files = length_obj.get_length_filenames()

    def load_or_prepare_embeddings(self):
        """Uses an Embeddings class specific to this project,
           which uses the attributes defined in this file directly"""
        self.embeddings = Embeddings(self, use_cache=self.use_cache)
        self.embeddings.make_hierarchical_clustering()
        self.node_list = self.embeddings.node_list
        self.fig_tree = self.embeddings.fig_tree

    ## Labels functions
    def load_or_prepare_labels(self, save=True):
        """Uses a generic Labels class, with attributes specific to this
        project as input.
        Computes results for each label column,
        or else uses what's available in the cache.
        Currently supports Datasets with just one label column.
        """
        label_obj = labels.DMTHelper(self, save)
        label_obj.run_DMT_processing()
        self.fig_labels = label_obj.fig_labels
        self.label_results = label_obj.label_results
        self.label_files = label_obj.get_label_filenames()

    # Get vocab with word counts
    def load_or_prepare_vocab(self, save=True):
        """
        Calculates the vocabulary count from the tokenized text.
        The resulting dataframes may be used in nPMI calculations, zipf, etc.
        :param
        :return:
        """
        if self.use_cache and exists(self.vocab_counts_df_fid):
            logs.info("Reading vocab from cache")
            self.load_vocab()
            self.vocab_counts_filtered_df = filter_vocab(self.vocab_counts_df)
        else:
            logs.info("Calculating vocab afresh")
            if self.tokenized_df is None:
                self.do_tokenization()
                if save:
                    logs.info("Writing out.")
                    ds_utils.write_df(self.tokenized_df, self.tokenized_df_fid)
            word_count_df = count_vocab_frequencies(self.tokenized_df)
            logs.info("Making dfs with proportion.")
            self.vocab_counts_df = calc_p_word(word_count_df)
            self.vocab_counts_filtered_df = filter_vocab(self.vocab_counts_df)
            if save:
                logs.info("Writing out.")
                ds_utils.write_df(self.vocab_counts_df, self.vocab_counts_df_fid)
        logs.info("unfiltered vocab")
        logs.info(self.vocab_counts_df)
        logs.info("filtered vocab")
        logs.info(self.vocab_counts_filtered_df)

    def load_vocab(self):
        with open(self.vocab_counts_df_fid, "rb") as f:
            self.vocab_counts_df = ds_utils.read_df(f)
        # Handling for changes in how the index is saved.
        self.vocab_counts_df = _set_idx_col_names(self.vocab_counts_df)

    def load_or_prepare_text_duplicates(self, save=True, list_duplicates=True):
        """Uses a text duplicates library, which
        returns strings with their counts, fraction of data that is duplicated,
        or else uses what's available in the cache.
        """
        dups_obj = td.DMTHelper(self, save=save)
        dups_obj.run_DMT_processing(list_duplicates=list_duplicates)
        self.duplicates_results = dups_obj.duplicates_results
        self.dups_frac = self.duplicates_results[td.DUPS_FRAC]
        if list_duplicates and td.DUPS_DICT in self.duplicates_results:
            self.dups_dict = self.duplicates_results[td.DUPS_DICT]
        self.duplicates_files = dups_obj.get_duplicates_filenames()

    def load_or_prepare_text_perplexities(self, save=True):
        if self.use_cache and exists(self.perplexities_df_fid):
            with open(self.perplexities_df_fid, "rb") as f:
                self.perplexities_df = ds_utils.read_df(f)
        elif self.perplexities_df is None:
            if not self.live:
                self.prepare_text_perplexities()
                if save:
                    ds_utils.write_df(self.perplexities_df,
                                   self.perplexities_df_fid)
        else:
            if not self.live:
                if save:
                    ds_utils.write_df(self.perplexities_df,
                                   self.perplexities_df_fid)

    def load_general_stats(self):
        self.general_stats_dict = json.load(
            open(self.general_stats_json_fid, encoding="utf-8")
        )
        with open(self.sorted_top_vocab_df_fid, "rb") as f:
            self.sorted_top_vocab_df = ds_utils.read_df(f)
        self.text_nan_count = self.general_stats_dict[TEXT_NAN_CNT]
        self.dups_frac = self.general_stats_dict[td.DUPS_FRAC]
        self.total_words = self.general_stats_dict[TOT_WORDS]
        self.total_open_words = self.general_stats_dict[TOT_OPEN_WORDS]

    def prepare_general_stats(self):
        if self.tokenized_df is None:
            logs.warning("Tokenized dataset not yet loaded; doing so.")
            self.load_or_prepare_tokenized_df()
        if self.vocab_counts_df is None:
            logs.warning("Vocab not yet loaded; doing so.")
            self.load_or_prepare_vocab()
        self.sorted_top_vocab_df = self.vocab_counts_filtered_df.sort_values(
            "count", ascending=False
        ).head(_TOP_N)
        self.total_words = len(self.vocab_counts_df)
        self.total_open_words = len(self.vocab_counts_filtered_df)
        self.text_nan_count = int(self.tokenized_df.isnull().sum().sum())
        self.prepare_text_duplicates()
        self.dedup_total = sum(self.dup_counts_df[CNT])
        self.general_stats_dict = {
            TOT_WORDS: self.total_words,
            TOT_OPEN_WORDS: self.total_open_words,
            TEXT_NAN_CNT: self.text_nan_count,
            DEDUP_TOT: self.dedup_total,
            td.DUPS_FRAC: self.dups_frac
        }

    def prepare_text_perplexities(self):
        if not self.live:
            if self.text_dset is None:
                self.load_or_prepare_text_dset()
            results = _PERPLEXITY.compute(
                input_texts=self.text_dset[TEXT_FIELD], model_id='gpt2')
            perplexities = {PERPLEXITY_FIELD: results["perplexities"],
                            TEXT_FIELD: self.text_dset[TEXT_FIELD]}
            self.perplexities_df = pd.DataFrame(perplexities).sort_values(
                by=PERPLEXITY_FIELD, ascending=False)

    def load_or_prepare_dataset(self, save=True):
        """
        Prepares the HF datasets and data frames containing the untokenized and
        tokenized text as well as the label values.
        self.tokenized_df is used further for calculating text lengths,
        word counts, etc.
        Args:
            save: Store the calculated data to disk.

        Returns:

        """
        logs.info("Doing text dset.")
        self.load_or_prepare_text_dset(save)
        # logs.info("Doing tokenized dataframe")
        # self.load_or_prepare_tokenized_df(save)
        logs.info("Doing dataset peek")
        self.load_or_prepare_dset_peek(save)

    def load_or_prepare_dset_peek(self, save=True):
        if self.use_cache and exists(self.dset_peek_json_fid):
            with open(self.dset_peek_json_fid, "r") as f:
                self.dset_peek = json.load(f)["dset peek"]
        else:
            if not self.live:
                if self.dset is None:
                    self.get_base_dataset()
                self.dset_peek = self.dset[:100]
                if save:
                    ds_utils.write_json({"dset peek": self.dset_peek},
                                     self.dset_peek_json_fid)

    def load_or_prepare_tokenized_df(self, save=True):
        # If we don't have a tokenized dataframe already, get it.
        if self.tokenized_df is None:
            if self.use_cache and exists(self.tokenized_df_fid):
                self.tokenized_df = utils.read_df(self.tokenized_df_fid)
            else:
                # tokenize all text instances
                self.do_tokenization()
                if save:
                    logs.warning("Saving tokenized dataset to disk")
                    # save tokenized text
                    ds_utils.write_df(self.tokenized_df, self.tokenized_df_fid)

    def load_or_prepare_text_dset(self, save=True):
        if self.use_cache and exists(self.text_dset_fid):
            # load extracted text
            self.text_dset = load_from_disk(self.text_dset_fid)
            logs.warning("Loaded dataset from disk")
            logs.info(self.text_dset)
        # ...Or load it from the server and store it anew
        else:
            self.prepare_text_dset()
            if save:
                # save extracted text instances
                logs.warning("Saving dataset to disk")
                self.text_dset.save_to_disk(self.text_dset_fid)

    def prepare_text_dset(self):
        self.get_base_dataset()
        # extract all text instances
        self.text_dset = self.dset.map(
            lambda examples: utils.extract_field(
                examples, self.text_field, OUR_TEXT_FIELD
            ),
            batched=True,
            remove_columns=list(self.dset.features),
        )

    def do_tokenization(self):
        """
        Tokenizes the dataset
        :return:
        """
        if self.text_dset is None:
            self.load_or_prepare_text_dset()
        sent_tokenizer = self.cvec.build_tokenizer()

        def tokenize_batch(examples):
            # TODO: lowercase should be an option
            res = {
                TOKENIZED_FIELD: [
                    tuple(sent_tokenizer(text.lower()))
                    for text in examples[TEXT_FIELD]
                ]
            }
            return res

        self.tokenized_dset = self.text_dset.map(
            tokenize_batch,
            batched=True
        )
        self.tokenized_df = pd.DataFrame(tokenized_dset)

    def load_or_prepare_npmi(self):
        self.npmi_stats = nPMIStatisticsCacheClass(self,
                                                   use_cache=self.use_cache)
        self.npmi_stats.load_or_prepare_npmi_terms()

    def load_or_prepare_zipf(self, save=True):
        if self.use_cache:
            zipf_json_fid, zipf_fig_json_fid, zipf_fig_html_fid = zipf.get_zipf_fids(
                self.cache_path)
            # Zipf statistics
            if exists(zipf_json_fid):
                # Read Zipf statistics: Alpha, p-value, etc.
                with open(zipf_json_fid, "r") as f:
                    zipf_dict = json.load(f)
                self.z = zipf.Zipf()
                self.z.load(zipf_dict)
                # Zipf figure
                if exists(zipf_fig_json_fid):
                    self.zipf_fig = ds_utils.read_plotly(zipf_fig_json_fid)
                else:
                    self.zipf_fig = zipf.make_zipf_fig(self.vocab_counts_df,
                                                       self.z)
                    if save:
                        ds_utils.write_plotly(self.zipf_fig)
            else:
                # Cache files do not exist.
                self.prepare_zipf(save)
        else:
            self.prepare_zipf(save)

    def prepare_zipf(self, save=True):
        # Calculate zipf from scratch
        # TODO: Does z even need to be self?
        self.z = zipf.Zipf(self.vocab_counts_df)
        self.z.calc_fit()
        self.zipf_fig = zipf.make_zipf_fig(self.z)
        if save:
            zipf_dict = self.z.get_zipf_dict()
            zipf_json_fid, zipf_fig_fid, zipf_fig_html_fid = zipf.get_zipf_fids(
                self.cache_path)
            ds_utils.write_json(zipf_dict, zipf_json_fid)
            ds_utils.write_plotly(self.zipf_fig, zipf_fig_fid)
            self.zipf_fig.write_html(zipf_fig_html_fid)


def _set_idx_col_names(input_vocab_df):
    if input_vocab_df.index.name != VOCAB and VOCAB in input_vocab_df.columns:
        input_vocab_df = input_vocab_df.set_index([VOCAB])
        input_vocab_df[VOCAB] = input_vocab_df.index
    return input_vocab_df


def _set_idx_cols_from_cache(csv_df, subgroup=None, calc_str=None):
    """
    Helps make sure all of the read-in files can be accessed within code
    via standardized indices and column names.
    :param csv_df:
    :param subgroup:
    :param calc_str:
    :return:
    """
    # The csv saves with this column instead of the index, so that's weird.
    if "Unnamed: 0" in csv_df.columns:
        csv_df = csv_df.set_index("Unnamed: 0")
        csv_df.index.name = WORD
    elif WORD in csv_df.columns:
        csv_df = csv_df.set_index(WORD)
        csv_df.index.name = WORD
    elif VOCAB in csv_df.columns:
        csv_df = csv_df.set_index(VOCAB)
        csv_df.index.name = WORD
    if subgroup and calc_str:
        csv_df.columns = [subgroup + "-" + calc_str]
    elif subgroup:
        csv_df.columns = [subgroup]
    elif calc_str:
        csv_df.columns = [calc_str]
    return csv_df


class nPMIStatisticsCacheClass:
    """ "Class to interface between the app and the nPMI class
    by calling the nPMI class with the user's selections."""

    def __init__(self, dataset_stats, use_cache=False):
        self.live = dataset_stats.live
        self.dstats = dataset_stats
        self.pmi_cache_path = pjoin(self.dstats.cache_path, "pmi_files")
        self.joint_npmi_df_dict = {}
        # TODO: Users ideally can type in whatever words they want.
        self.termlist = _IDENTITY_TERMS
        # termlist terms that are available more than _MIN_VOCAB_COUNT times
        self.available_terms = _IDENTITY_TERMS
        logs.info(self.termlist)
        self.use_cache = use_cache
        # TODO: Let users specify
        self.open_class_only = True
        self.min_vocab_count = self.dstats.min_vocab_count
        self.subgroup_files = {}
        self.npmi_terms_fid = pjoin(self.dstats.cache_path, "npmi_terms.json")

    def load_or_prepare_npmi_terms(self):
        """
        Figures out what identity terms the user can select, based on whether
        they occur more than self.min_vocab_count times
        :return: Identity terms occurring at least self.min_vocab_count times.
        """
        # TODO: Add the user's ability to select subgroups.
        # TODO: Make min_vocab_count here value selectable by the user.
        if (
                self.use_cache
                and exists(self.npmi_terms_fid)
                and json.load(open(self.npmi_terms_fid))[
            "available terms"] != []
        ):
            available_terms = json.load(open(self.npmi_terms_fid))[
                "available terms"]
        else:
            true_false = [
                term in self.dstats.vocab_counts_df.index for term in
                self.termlist
            ]
            word_list_tmp = [x for x, y in zip(self.termlist, true_false) if y]
            true_false_counts = [
                self.dstats.vocab_counts_df.loc[
                    word, CNT] >= self.min_vocab_count
                for word in word_list_tmp
            ]
            available_terms = [
                word for word, y in zip(word_list_tmp, true_false_counts) if y
            ]
            logs.info(available_terms)
            with open(self.npmi_terms_fid, "w+") as f:
                json.dump({"available terms": available_terms}, f)
        self.available_terms = available_terms
        return available_terms

    def load_or_prepare_joint_npmi(self, subgroup_pair):
        """
        Run on-the fly, while the app is already open,
        as it depends on the subgroup terms that the user chooses
        :param subgroup_pair:
        :return:
        """
        # Canonical ordering for subgroup_list
        subgroup_pair = sorted(subgroup_pair)
        subgroup1 = subgroup_pair[0]
        subgroup2 = subgroup_pair[1]
        subgroups_str = "-".join(subgroup_pair)
        ds_utils.make_path(self.pmi_cache_path)
        joint_npmi_fid = pjoin(self.pmi_cache_path, subgroups_str + "_npmi.csv")
        subgroup_files = define_subgroup_files(subgroup_pair,
                                               self.pmi_cache_path)
        # Defines the filenames for the cache files from the selected subgroups.
        # Get as much precomputed data as we can.
        if self.use_cache and exists(joint_npmi_fid):
            # When everything is already computed for the selected subgroups.
            logs.info("Loading cached joint npmi")
            joint_npmi_df = self.load_joint_npmi_df(joint_npmi_fid)
            npmi_display_cols = [
                "npmi-bias",
                subgroup1 + "-npmi",
                subgroup2 + "-npmi",
                subgroup1 + "-count",
                subgroup2 + "-count",
            ]
            joint_npmi_df = joint_npmi_df[npmi_display_cols]
            # When maybe some things have been computed for the selected subgroups.
        else:
            if not self.live:
                logs.info("Preparing new joint npmi")
                joint_npmi_df, subgroup_dict = self.prepare_joint_npmi_df(
                    subgroup_pair, subgroup_files
                )
                # Cache new results
                logs.info("Writing out.")
                for subgroup in subgroup_pair:
                    write_subgroup_npmi_data(subgroup, subgroup_dict,
                                             subgroup_files)
                with open(joint_npmi_fid, "w+") as f:
                    joint_npmi_df.to_csv(f)
            else:
                joint_npmi_df = pd.DataFrame()
        logs.info("The joint npmi df is")
        logs.info(joint_npmi_df)
        return joint_npmi_df

    @staticmethod
    def load_joint_npmi_df(joint_npmi_fid):
        """
        Reads in a saved dataframe with all of the paired results.
        :param joint_npmi_fid:
        :return: paired results
        """
        with open(joint_npmi_fid, "rb") as f:
            joint_npmi_df = pd.read_csv(f)
        joint_npmi_df = _set_idx_cols_from_cache(joint_npmi_df)
        return joint_npmi_df.dropna()

    def prepare_joint_npmi_df(self, subgroup_pair, subgroup_files):
        """
        Computs the npmi bias based on the given subgroups.
        Handles cases where some of the selected subgroups have cached nPMI
        computations, but other's don't, computing everything afresh if there
        are not cached files.
        :param subgroup_pair:
        :return: Dataframe with nPMI for the words, nPMI bias between the words.
        """
        subgroup_dict = {}
        # When npmi is computed for some (but not all) of subgroup_list
        for subgroup in subgroup_pair:
            logs.info("Load or failing...")
            # When subgroup npmi has been computed in a prior session.
            cached_results = self.load_or_fail_cached_npmi_scores(
                subgroup, subgroup_files[subgroup]
            )
            # If the function did not return False and we did find it, use.
            if cached_results:
                # FYI: subgroup_cooc_df, subgroup_pmi_df, subgroup_npmi_df = cached_results
                # Holds the previous sessions' data for use in this session.
                subgroup_dict[subgroup] = cached_results
        logs.info("Calculating for subgroup list")
        joint_npmi_df, subgroup_dict = self.do_npmi(subgroup_pair,
                                                    subgroup_dict)
        return joint_npmi_df.dropna(), subgroup_dict

    # TODO: Update pairwise assumption
    def do_npmi(self, subgroup_pair, subgroup_dict):
        """
        Calculates nPMI for given identity terms and the nPMI bias between.
        :param subgroup_pair: List of identity terms to calculate the bias for
        :return: Subset of data for the UI
        :return: Selected identity term's co-occurrence counts with
                 other words, pmi per word, and nPMI per word.
        """
        logs.info("Initializing npmi class")
        npmi_obj = self.set_npmi_obj()
        # Canonical ordering used
        subgroup_pair = tuple(sorted(subgroup_pair))
        # Calculating nPMI statistics
        for subgroup in subgroup_pair:
            # If the subgroup data is already computed, grab it.
            # TODO: Should we set idx and column names similarly to how we set them for cached files?
            if subgroup not in subgroup_dict:
                logs.info("Calculating statistics for %s" % subgroup)
                vocab_cooc_df, pmi_df, npmi_df = npmi_obj.calc_metrics(subgroup)
                # Store the nPMI information for the current subgroups
                subgroup_dict[subgroup] = (vocab_cooc_df, pmi_df, npmi_df)
        # Pair the subgroups together, indexed by all words that
        # co-occur between them.
        logs.info("Computing pairwise npmi bias")
        paired_results = npmi_obj.calc_paired_metrics(subgroup_pair,
                                                      subgroup_dict)
        UI_results = make_npmi_fig(paired_results, subgroup_pair)
        return UI_results, subgroup_dict

    def set_npmi_obj(self):
        """
        Initializes the nPMI class with the given words and tokenized sentences.
        :return:
        """
        # TODO(meg): Incorporate this from evaluate library.
        # npmi_obj = evaluate.load('npmi', module_type='measurement').compute(subgroup, vocab_counts_df = self.dstats.vocab_counts_df, tokenized_counts_df=self.dstats.tokenized_df)
        npmi_obj = nPMI(self.dstats.vocab_counts_df, self.dstats.tokenized_df)
        return npmi_obj

    @staticmethod
    def load_or_fail_cached_npmi_scores(subgroup, subgroup_fids):
        """
        Reads cached scores from the specified subgroup files
        :param subgroup: string of the selected identity term
        :return:
        """
        # TODO: Ordering of npmi, pmi, vocab triple should be consistent
        subgroup_npmi_fid, subgroup_pmi_fid, subgroup_cooc_fid = subgroup_fids
        if (
                exists(subgroup_npmi_fid)
                and exists(subgroup_pmi_fid)
                and exists(subgroup_cooc_fid)
        ):
            logs.info("Reading in pmi data....")
            with open(subgroup_cooc_fid, "rb") as f:
                subgroup_cooc_df = pd.read_csv(f)
            logs.info("pmi")
            with open(subgroup_pmi_fid, "rb") as f:
                subgroup_pmi_df = pd.read_csv(f)
            logs.info("npmi")
            with open(subgroup_npmi_fid, "rb") as f:
                subgroup_npmi_df = pd.read_csv(f)
            subgroup_cooc_df = _set_idx_cols_from_cache(
                subgroup_cooc_df, subgroup, "count"
            )
            subgroup_pmi_df = _set_idx_cols_from_cache(
                subgroup_pmi_df, subgroup, "pmi"
            )
            subgroup_npmi_df = _set_idx_cols_from_cache(
                subgroup_npmi_df, subgroup, "npmi"
            )
            return subgroup_cooc_df, subgroup_pmi_df, subgroup_npmi_df
        return False

    def get_available_terms(self):
        return self.load_or_prepare_npmi_terms()


def dummy(doc):
    return doc


def count_vocab_frequencies(tokenized_df):
    """
    Based on an input pandas DataFrame with a 'text' column,
    this function will count the occurrences of all words.
    :return: [num_words x num_sentences] DataFrame with the rows corresponding to the
    different vocabulary words and the column to the presence (0 or 1) of that word.
    """

    cvec = CountVectorizer(
        tokenizer=dummy,
        preprocessor=dummy,
    )
    # We do this to calculate per-word statistics
    # Fast calculation of single word counts
    logs.info(
        "Fitting dummy tokenization to make matrix using the previous tokenization"
    )
    cvec.fit(tokenized_df[TOKENIZED_FIELD])
    document_matrix = cvec.transform(tokenized_df[TOKENIZED_FIELD])
    batches = np.linspace(0, tokenized_df.shape[0], _NUM_VOCAB_BATCHES).astype(
        int)
    i = 0
    tf = []
    while i < len(batches) - 1:
        logs.info("%s of %s vocab batches" % (str(i), str(len(batches))))
        batch_result = np.sum(
            document_matrix[batches[i]: batches[i + 1]].toarray(), axis=0
        )
        tf.append(batch_result)
        i += 1
    word_count_df = pd.DataFrame(
        [np.sum(tf, axis=0)], columns=cvec.get_feature_names()
    ).transpose()
    # Now organize everything into the dataframes
    word_count_df.columns = [CNT]
    word_count_df.index.name = WORD
    return word_count_df


def calc_p_word(word_count_df):
    # p(word)
    word_count_df[PROP] = word_count_df[CNT] / float(sum(word_count_df[CNT]))
    vocab_counts_df = pd.DataFrame(
        word_count_df.sort_values(by=CNT, ascending=False))
    vocab_counts_df[VOCAB] = vocab_counts_df.index
    return vocab_counts_df


def filter_vocab(vocab_counts_df):
    # TODO: Add warnings (which words are missing) to log file?
    filtered_vocab_counts_df = vocab_counts_df.drop(_CLOSED_CLASS,
                                                    errors="ignore")
    filtered_count = filtered_vocab_counts_df[CNT]
    filtered_count_denom = float(sum(filtered_vocab_counts_df[CNT]))
    filtered_vocab_counts_df[PROP] = filtered_count / filtered_count_denom
    return filtered_vocab_counts_df


## Figures ##



def make_npmi_fig(paired_results, subgroup_pair):
    subgroup1, subgroup2 = subgroup_pair
    UI_results = pd.DataFrame()
    if "npmi-bias" in paired_results:
        UI_results["npmi-bias"] = paired_results["npmi-bias"].astype(float)
    UI_results[subgroup1 + "-npmi"] = paired_results["npmi"][
        subgroup1 + "-npmi"
        ].astype(float)
    UI_results[subgroup1 + "-count"] = paired_results["count"][
        subgroup1 + "-count"
        ].astype(int)
    if subgroup1 != subgroup2:
        UI_results[subgroup2 + "-npmi"] = paired_results["npmi"][
            subgroup2 + "-npmi"
            ].astype(float)
        UI_results[subgroup2 + "-count"] = paired_results["count"][
            subgroup2 + "-count"
            ].astype(int)
    return UI_results.sort_values(by="npmi-bias", ascending=True)


## Input/Output ###


def define_subgroup_files(subgroup_list, pmi_cache_path):
    """
    Sets the file ids for the input identity terms
    :param subgroup_list: List of identity terms
    :return:
    """
    subgroup_files = {}
    for subgroup in subgroup_list:
        # TODO: Should the pmi, npmi, and count just be one file?
        subgroup_npmi_fid = pjoin(pmi_cache_path, subgroup + "_npmi.csv")
        subgroup_pmi_fid = pjoin(pmi_cache_path, subgroup + "_pmi.csv")
        subgroup_cooc_fid = pjoin(pmi_cache_path, subgroup + "_vocab_cooc.csv")
        subgroup_files[subgroup] = (
            subgroup_npmi_fid,
            subgroup_pmi_fid,
            subgroup_cooc_fid,
        )
    return subgroup_files


## Input/Output ##


def intersect_dfs(df_dict):
    started = 0
    new_df = None
    for key, df in df_dict.items():
        if df is None:
            continue
        for key2, df2 in df_dict.items():
            if df2 is None:
                continue
            if key == key2:
                continue
            if started:
                new_df = new_df.join(df2, how="inner", lsuffix="1", rsuffix="2")
            else:
                new_df = df.join(df2, how="inner", lsuffix="1", rsuffix="2")
                started = 1
    return new_df.copy()


def write_subgroup_npmi_data(subgroup, subgroup_dict, subgroup_files):
    """
    Saves the calculated nPMI statistics to their output files.
    Includes the npmi scores for each identity term, the pmi scores, and the
    co-occurrence counts of the identity term with all the other words
    :param subgroup: Identity term
    :return:
    """
    subgroup_fids = subgroup_files[subgroup]
    subgroup_npmi_fid, subgroup_pmi_fid, subgroup_cooc_fid = subgroup_fids
    subgroup_dfs = subgroup_dict[subgroup]
    subgroup_cooc_df, subgroup_pmi_df, subgroup_npmi_df = subgroup_dfs
    with open(subgroup_npmi_fid, "w+") as f:
        subgroup_npmi_df.to_csv(f)
    with open(subgroup_pmi_fid, "w+") as f:
        subgroup_pmi_df.to_csv(f)
    with open(subgroup_cooc_fid, "w+") as f:
        subgroup_cooc_df.to_csv(f)<|MERGE_RESOLUTION|>--- conflicted
+++ resolved
@@ -40,33 +40,7 @@
                                  TOT_WORDS, VOCAB, WORD)
 
 
-<<<<<<< HEAD
-HF_TOKEN = getenv("HF_TOKEN")
-
 logs = utils.prepare_logging(__file__)
-=======
-pd.options.display.float_format = "{:,.3f}".format
-
-logs = logging.getLogger(__name__)
-logs.setLevel(logging.WARNING)
-logs.propagate = False
-
-if not logs.handlers:
-    # Logging info to log file
-    file = logging.FileHandler("./log_files/dataset_statistics.log")
-    fileformat = logging.Formatter("%(asctime)s:%(message)s")
-    file.setLevel(logging.INFO)
-    file.setFormatter(fileformat)
-
-    # Logging debug messages to stream
-    stream = logging.StreamHandler()
-    streamformat = logging.Formatter("[data_measurements_tool] %(message)s")
-    stream.setLevel(logging.WARNING)
-    stream.setFormatter(streamformat)
-
-    logs.addHandler(file)
-    logs.addHandler(stream)
->>>>>>> 6e0be346
 
 # TODO: Read this in depending on chosen language / expand beyond english
 nltk.download("stopwords")
