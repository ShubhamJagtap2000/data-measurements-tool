--- conflicted
+++ resolved
@@ -377,17 +377,10 @@
 
         """
         # General statistics
-        # TODO(Tristan): I removed exists(self.perplexities_df_fid), that should be handled separately.
-        # since it's not a quick/general statistic. It's quite time-consuming for just trying to pick up
-        # some basic stats!
         if (
             self.use_cache
             and exists(self.general_stats_json_fid)
-<<<<<<< HEAD
-            and exists(self.dup_counts_df_fid)
-=======
             and exists(self.dup_counts_json_fid) #Heads-up@Sasha: I changed this from df to json to support your switcheroo.
->>>>>>> 78b6c425
             and exists(self.sorted_top_vocab_df_fid)
         ):
             logs.info("Loading cached general stats")
@@ -399,13 +392,8 @@
                 if save:
                     write_df(self.sorted_top_vocab_df, self.sorted_top_vocab_df_fid)
                     write_df(self.dup_counts_df, self.dup_counts_df_fid)
-<<<<<<< HEAD
-=======
                     # Heads-up@Sasha: Created this to help support the switch to evaluate/json.
                     write_json(self.dup_counts, self.dup_counts_json_fid)
-                    # TODO(Tristan): Find a home outside of general stats. =)
-                    # write_df(self.perplexities_df, self.perplexities_df_fid)
->>>>>>> 78b6c425
                     write_json(self.general_stats_dict, self.general_stats_json_fid)
 
     def load_or_prepare_text_lengths(self, save=True):
@@ -596,22 +584,14 @@
             self.total_words = len(self.vocab_counts_df)
             self.total_open_words = len(self.vocab_counts_filtered_df)
             self.text_nan_count = int(self.tokenized_df.isnull().sum().sum())
-            # TODO(Tristan): Remove perplexities from being a "general stat"
-            # It is quite time-consuming to run unfortunately.
-            # For now I commented it out so I can dev quickly.
-            # self.prepare_text_perplexities()
             # TODO(Sasha): Instead of calling prepare_text_duplicates,
             #  call the evaluate text duplicates measurement.
             self.prepare_text_duplicates()
-<<<<<<< HEAD
-            self.dedup_total = sum(self.dup_counts_df[CNT])
-=======
             # TODO(Sasha): dedup_total is the total number of duplicates --
             # I think the text duplicate evaluate function you wrote returns
             # this directly,so we can just set self.dedup_total to what evaluate returns instead.
             self.dedup_total = sum(self.dup_counts[CNT].values())
             # Save our calculations in a general stats dictionary.
->>>>>>> 78b6c425
             self.general_stats_dict = {
                 TOT_WORDS: self.total_words,
                 TOT_OPEN_WORDS: self.total_open_words,
