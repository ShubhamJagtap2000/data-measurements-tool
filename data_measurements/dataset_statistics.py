--- conflicted
+++ resolved
@@ -36,13 +36,8 @@
 from os.path import join as pjoin
 from pathlib import Path
 from sklearn.feature_extraction.text import CountVectorizer
-<<<<<<< HEAD
-from utils.dataset_utils import (CNT, EMBEDDING_FIELD, LENGTH_FIELD,
-                                 OUR_TEXT_FIELD, PROP,
-=======
 from utils.dataset_utils import (CNT, LENGTH_FIELD,
                                  TEXT_FIELD, PERPLEXITY_FIELD, PROP,
->>>>>>> 6c44b493
                                  TEXT_NAN_CNT, TOKENIZED_FIELD, TOT_OPEN_WORDS,
                                  TOT_WORDS, VOCAB, WORD)
 
@@ -475,7 +470,6 @@
             td.DUPS_FRAC: self.dups_frac
         }
 
-<<<<<<< HEAD
     def load_or_prepare_dataset(self, load_only=False):
         """
         Prepares the HF dataset text/feature based on given config, split, etc.
@@ -495,16 +489,6 @@
                 # save extracted text instances
                 logs.warning("Saving dataset to disk")
                 self.text_dset.save_to_disk(self.text_dset_fid)
-=======
-    def prepare_text_perplexities(self):
-        results = _PERPLEXITY.compute(
-            input_texts=self.text_dset[TEXT_FIELD], model_id='gpt2')
-        perplexities = {PERPLEXITY_FIELD: results["perplexities"],
-                        TEXT_FIELD: self.text_dset[TEXT_FIELD]}
-        self.perplexities_df = pd.DataFrame(perplexities).sort_values(
-            by=PERPLEXITY_FIELD, ascending=False)
-
->>>>>>> 6c44b493
 
     # TODO: Are we not using this anymore?
     def load_or_prepare_dset_peek(self, load_only=False):
