--- conflicted
+++ resolved
@@ -19,11 +19,7 @@
 from os.path import exists, isdir
 from os.path import join as pjoin
 from pathlib import Path
-<<<<<<< HEAD
 # from dotenv import load_dotenv
-=======
-#from dotenv import load_dotenv
->>>>>>> 239b5cf6
 
 import matplotlib.pyplot as plt
 import matplotlib.image as mpimg
@@ -46,13 +42,8 @@
 from embeddings import Embeddings
 # TODO(meg): Incorporate this from evaluate library.
 # import evaluate
-<<<<<<< HEAD
-from zipf import Zipf
+from zipf import Zipf, make_zipf_fig, get_zipf_fids
 from npmi import nPMI
-=======
-from .zipf import Zipf, make_zipf_fig, get_zipf_fids
-from .npmi import nPMI
->>>>>>> 239b5cf6
 
 #if Path(".env").is_file():
 #    load_dotenv(".env")
@@ -752,32 +743,6 @@
         self.npmi_stats.load_or_prepare_npmi_terms()
 
     def load_or_prepare_zipf(self, save=True):
-<<<<<<< HEAD
-        # TODO: Current UI only uses the fig, meaning the self.z here is irrelevant
-        # when only reading from cache. Either the UI should use it, or it should
-        # be removed when reading in cache
-        if self.use_cache and exists(self.zipf_fig_fid) and exists(self.zipf_fid):
-            with open(self.zipf_fid, "r") as f:
-                zipf_dict = json.load(f)
-            self.z = Zipf()
-            self.z.load(zipf_dict)
-            self.zipf_fig = utils.read_plotly(self.zipf_fig_fid)
-        elif self.use_cache and exists(self.zipf_fid):
-            # TODO: Read zipf data so that the vocab is there.
-            with open(self.zipf_fid, "r") as f:
-                zipf_dict = json.load(f)
-            self.z = Zipf()
-            self.z.load(zipf_dict)
-            self.zipf_fig = make_zipf_fig(self.vocab_counts_df, self.z)
-            if save:
-                utils.write_plotly(self.zipf_fig, self.zipf_fig_fid)
-        else:
-            self.z = Zipf(self.vocab_counts_df)
-            self.zipf_fig = make_zipf_fig(self.vocab_counts_df, self.z)
-            if save:
-                write_zipf_data(self.z, self.zipf_fid)
-                utils.write_plotly(self.zipf_fig, self.zipf_fig_fid)
-=======
         zipf_json_fid, zipf_fig_json_fid, zipf_fig_html_fid = get_zipf_fids(
             self.cache_path)
         if self.use_cache:
@@ -786,11 +751,11 @@
                 # Read Zipf statistics: Alpha, p-value, etc.
                 with open(zipf_json_fid, "r") as f:
                     zipf_dict = json.load(f)
-                    self.z = Zipf(None)
-                    self.z.load(zipf_dict)
+                self.z = Zipf(None)
+                self.z.load(zipf_dict)
             # Zipf figure
             if exists(zipf_fig_json_fid):
-                self.zipf_fig = read_plotly(zipf_fig_json_fid)
+                self.zipf_fig = utils.read_plotly(zipf_fig_json_fid)
             elif self.z:
                 # If the figure doesn't exist, but the object does, make the figure.
                 # (Happens if just the figure file got deleted).
@@ -811,10 +776,9 @@
         if save:
             zipf_dict = self.z.get_zipf_dict()
             zipf_json_fid, zipf_fig_fid, zipf_fig_html_fid = get_zipf_fids(self.cache_path)
-            write_json(zipf_dict, zipf_json_fid)
-            write_plotly(self.zipf_fig, zipf_fig_fid)
+            utils.write_json(zipf_dict, zipf_json_fid)
+            utils.write_plotly(self.zipf_fig, zipf_fig_fid)
             self.zipf_fig.write_html(zipf_fig_html_fid)
->>>>>>> 239b5cf6
 
 def _set_idx_col_names(input_vocab_df):
     if input_vocab_df.index.name != VOCAB and VOCAB in input_vocab_df.columns:
@@ -1136,17 +1100,6 @@
 
 ## Figures ##
 
-
-<<<<<<< HEAD
-=======
-def write_plotly(fig, fid):
-    write_json(plotly.io.to_json(fig), fid)
-
-def read_plotly(fid):
-    fig = plotly.io.from_json(json.load(open(fid, encoding="utf-8")))
-    return fig
-
->>>>>>> 239b5cf6
 def make_fig_lengths(tokenized_df, length_field):
     fig_tok_length, axs = plt.subplots(figsize=(15, 6), dpi=150)
     sns.histplot(data=tokenized_df[length_field], kde=True, bins=100, ax=axs)
