# Copyright 2021 The HuggingFace Team. All rights reserved.
#
# Licensed under the Apache License, Version 2.0 (the "License");
# you may not use this file except in compliance with the License.
# You may obtain a copy of the License at
#
#     http://www.apache.org/licenses/LICENSE-2.0
#
# Unless required by applicable law or agreed to in writing, software
# distributed under the License is distributed on an "AS IS" BASIS,
# WITHOUT WARRANTIES OR CONDITIONS OF ANY KIND, either express or implied.
# See the License for the specific language governing permissions and
# limitations under the License.

import json
import matplotlib.image as mpimg
import matplotlib.pyplot as plt
import nltk
import numpy as np
import pandas as pd
import plotly.graph_objects as go
import seaborn as sns
import statistics
import utils
import utils.dataset_utils as ds_utils
from data_measurements.tokenize import Tokenize
from data_measurements.labels import labels
from data_measurements.lengths import lengths
from data_measurements.text_duplicates import text_duplicates as td
from data_measurements.npmi import npmi
from data_measurements.zipf import zipf
from datasets import load_from_disk, load_metric
from nltk.corpus import stopwords
from os import mkdir, getenv
from os.path import exists, isdir
from os.path import join as pjoin
from pathlib import Path
from sklearn.feature_extraction.text import CountVectorizer
from utils.dataset_utils import (CNT, LENGTH_FIELD,
                                 TEXT_FIELD, PERPLEXITY_FIELD, PROP,
                                 TEXT_NAN_CNT, TOKENIZED_FIELD, TOT_OPEN_WORDS,
                                 TOT_WORDS, VOCAB, WORD)

logs = utils.prepare_logging(__file__)

# TODO: Read this in depending on chosen language / expand beyond english
nltk.download("stopwords", quiet=True)
_CLOSED_CLASS = (
        stopwords.words("english")
        + ["t", "n", "ll", "d", "s"]
        + ["wasn", "weren", "won", "aren", "wouldn", "shouldn", "didn", "don",
           "hasn", "ain", "couldn", "doesn", "hadn", "haven", "isn", "mightn",
           "mustn", "needn", "shan", "would", "could", "dont"]
        + [str(i) for i in range(0, 99)]
)
IDENTITY_TERMS = [
    "man",
    "woman",
    "non-binary",
    "gay",
    "lesbian",
    "queer",
    "trans",
    "straight",
    "cis",
    "she",
    "her",
    "hers",
    "he",
    "him",
    "his",
    "they",
    "them",
    "their",
    "theirs",
    "himself",
    "herself",
]
# treating inf values as NaN as well
pd.set_option("use_inf_as_na", True)

MIN_VOCAB_COUNT = 10
_NUM_VOCAB_BATCHES = 2000
_TOP_N = 100

_PERPLEXITY = load_metric("perplexity")


class DatasetStatisticsCacheClass:

    def __init__(
            self,
            dset_name,
            dset_config,
            split_name,
            text_field,
            label_field,
            label_names,
            cache_dir="cache_dir",
            dataset_cache_dir=None,
            use_cache=False,
            save=True,
    ):
        ### What are we analyzing?
        # name of the Hugging Face dataset
        self.dset_name = dset_name
        # name of the dataset config
        self.dset_config = dset_config
        # name of the split to analyze
        self.split_name = split_name
        # which text/feature fields are we analysing?
        self.text_field = text_field

        ## Label variables
        # which label fields are we analysing?
        self.label_field = label_field
        # what are the names of the classes?
        self.label_names = label_names
        # save label pie chart in the class so it doesn't ge re-computed
        self.fig_labels = None
        ## Hugging Face dataset objects
        self.dset = None  # original dataset
        # HF dataset with all of the self.text_field instances in self.dset
        self.text_dset = None
        self.dset_peek = None
        # HF dataset with text embeddings in the same order as self.text_dset
        self.embeddings_dset = None
        # HF dataset with all of the self.label_field instances in self.dset
        # TODO: Not being used anymore; make sure & remove.
        self.label_dset = None
        self.length_obj = None
        ## Data frames
        # Tokenized text
        self.tokenized_df = None
        # Data Frame version of self.label_dset
        # TODO: Not being used anymore. Make sure and remove
        self.label_df = None
        # where are they being cached?
        self.label_files = {}
        # label pie chart used in the UI
        self.fig_labels = None
        # results
        self.label_results = None

        ## Caching
        if not dataset_cache_dir:
            _, self.dataset_cache_dir = ds_utils.get_cache_dir_naming(cache_dir,
                                                                      dset_name,
                                                                      dset_config,
                                                                      split_name,
                                                                      text_field)
        else:
            self.dataset_cache_dir = dataset_cache_dir

        # Use stored data if there; otherwise calculate afresh
        self.use_cache = use_cache
        # Save newly calculated results.
        self.save = save


        self.dset_peek = None
        # Tokenized text
        self.tokenized_df = None

        ## Zipf
        # Save zipf fig so it doesn't need to be recreated.
        self.zipf_fig = None
        # Zipf object
        self.z = None

        ## Vocabulary
        # Vocabulary with word counts in the dataset
        self.vocab_counts_df = None
        # Vocabulary filtered to remove stopwords
        self.vocab_counts_filtered_df = None
        self.sorted_top_vocab_df = None

        # Text Duplicates
        self.duplicates_results = None
        self.duplicates_files = {}
        self.dups_frac = 0
        self.dups_dict = {}

        ## Perplexity
        self.perplexities_df = None

        ## Lengths
        self.avg_length = None
        self.std_length = None
        self.length_stats_dict = None
        self.length_df = None
        self.fig_tok_length = None
        self.num_uniq_lengths = 0

        ## "General" stats
        self.general_stats_dict = {}
        self.total_words = 0
        self.total_open_words = 0
        # Number of NaN values (NOT empty strings)
        self.text_nan_count = 0

        # nPMI
        self.npmi_obj = None
        # The minimum amount of times a word should occur to be included in
        # word-count-based calculations (currently just relevant to nPMI)
        self.min_vocab_count = MIN_VOCAB_COUNT

        self.hf_dset_cache_dir = pjoin(self.dataset_cache_dir, "base_dset")
        self.tokenized_df_fid = pjoin(self.dataset_cache_dir, "tokenized_df.json")

        self.text_dset_fid = pjoin(self.dataset_cache_dir, "text_dset")
        self.dset_peek_json_fid = pjoin(self.dataset_cache_dir, "dset_peek.json")

        ## Length cache files
        self.length_df_fid = pjoin(self.dataset_cache_dir, "length_df.json")
        self.length_stats_json_fid = pjoin(self.dataset_cache_dir, "length_stats.json")

        self.vocab_counts_df_fid = pjoin(self.dataset_cache_dir,
                                         "vocab_counts.json")
        self.dup_counts_df_fid = pjoin(self.dataset_cache_dir, "dup_counts_df.json")
        self.perplexities_df_fid = pjoin(self.dataset_cache_dir,
                                         "perplexities_df.json")
        self.fig_tok_length_fid = pjoin(self.dataset_cache_dir, "fig_tok_length.png")

        ## General text stats
        self.general_stats_json_fid = pjoin(self.dataset_cache_dir,
                                            "general_stats_dict.json")
        # Needed for UI
        self.sorted_top_vocab_df_fid = pjoin(
            self.dataset_cache_dir, "sorted_top_vocab.json"
        )

        # Set the HuggingFace dataset object with the given arguments.
        self.dset = self._get_dataset()
        self.text_dset = None
        # Defines self.text_dset, a HF Dataset with just the TEXT_FIELD instances in self.dset extracted
        self.load_or_prepare_text_dataset()

    def _get_dataset(self):
        """
        Gets the HuggingFace Dataset object.
        First tries to use the given cache directory if specified;
        otherwise saves to the given cache directory if specified.
        """
        dset = ds_utils.load_truncated_dataset(self.dset_name, self.dset_config,
                                               self.split_name,
                                               cache_dir=self.hf_dset_cache_dir,
                                               save=self.save)
        return dset

    def load_or_prepare_text_dataset(self, load_only=False):
        """
        Prepares the HF dataset text/feature based on given config, split, etc.
        Args:
            load_only: Whether only a cached dataset can be used.
        """
        logs.info("Doing text dset.")
        if self.use_cache and exists(self.text_dset_fid):
            # load extracted text
            self.text_dset = load_from_disk(self.text_dset_fid)
            logs.info("Loaded dataset from disk")
            logs.info(self.text_dset)
        # ...Or load it from the server and store it anew
        elif not load_only:
            # Defines self.text_dset
            self.prepare_text_dset()
            if self.save:
                # save extracted text instances
                logs.info("Saving dataset to disk")
                self.text_dset.save_to_disk(self.text_dset_fid)

    def prepare_text_dset(self):
        logs.info("Working with dataset:")
        logs.info(self.dset)
        # Extract all text instances from the user-specified self.text_field,
        # which is a dataset-specific text/feature field;
        # create a new feature called TEXT_FIELD, which is a constant shared
        # across DMT logic.
        self.text_dset = self.dset.map(
            lambda examples: ds_utils.extract_field(
                examples, self.text_field, TEXT_FIELD
            ),
            batched=True,
            remove_columns=list(self.dset.features),
        )


    def load_or_prepare_general_stats(self, load_only=False):
        """
        Content for expander_general_stats widget.
        Provides statistics for total words, total open words,
        the sorted top vocab, the NaN count, and the duplicate count.
        Args:

        Returns:

        """
        # General statistics
        # For the general statistics, text duplicates are not saved in their
        # own files, but rather just the text duplicate fraction is saved in the
        # "general" file. We therefore set save=False for
        # the text duplicate files in this case.
        # Similarly, we don't get the full list of duplicates
        # in general stats, so set list_duplicates to False
        self.load_or_prepare_text_duplicates(load_only=load_only, save=False,
                                             list_duplicates=False)
        logs.info("Duplicates results:")
        logs.info(self.duplicates_results)
        self.general_stats_dict.update(self.duplicates_results)
        # TODO: Tighten the rest of this similar to text_duplicates.
        if (
                self.use_cache
                and exists(self.general_stats_json_fid)
                and exists(self.sorted_top_vocab_df_fid)
        ):
            logs.info("Loading cached general stats")
            self.load_general_stats()
        elif not load_only:
            logs.info("Preparing general stats")
            self.prepare_general_stats()
            if self.save:
                ds_utils.write_df(self.sorted_top_vocab_df,
                               self.sorted_top_vocab_df_fid)
                ds_utils.write_json(self.general_stats_dict,
                                 self.general_stats_json_fid)

    def load_or_prepare_text_lengths(self, load_only=False):
        """
        The text length widget relies on this function, which provides
        a figure of the text lengths, some text length statistics, and
        a text length dataframe to peruse.
        Args:
            load_only: Whether we can compute anew, or just need to try to grab cache.
        Returns:

        """
<<<<<<< HEAD
        # Text length figure
        if self.use_cache and exists(self.fig_tok_length_fid):
            self.fig_tok_length = mpimg.imread(self.fig_tok_length_fid)
        elif not load_only:
            self.prepare_fig_text_lengths()
            if self.save:
                self.fig_tok_length.savefig(self.fig_tok_length_fid)
        # Text length dataframe
        if self.use_cache and exists(self.length_df_fid):
            self.length_df = ds_utils.read_df(self.length_df_fid)
        elif not load_only:
            self.prepare_length_df()
            if self.save:
                ds_utils.write_df(self.length_df, self.length_df_fid)

        # Text length stats.
        if self.use_cache and exists(self.length_stats_json_fid):
            with open(self.length_stats_json_fid, "r") as f:
                self.length_stats_dict = json.load(f)
            self.avg_length = self.length_stats_dict["avg length"]
            self.std_length = self.length_stats_dict["std length"]
            self.num_uniq_lengths = self.length_stats_dict["num lengths"]
        elif not load_only:
            self.prepare_text_length_stats()
            if self.save:
                ds_utils.write_json(self.length_stats_dict,
                                 self.length_stats_json_fid)

    def prepare_length_df(self):
        self.tokenized_df[LENGTH_FIELD] = self.tokenized_df[
            TOKENIZED_FIELD].apply(
            len
        )
        self.length_df = self.tokenized_df[
            [LENGTH_FIELD, TEXT_FIELD]
        ].sort_values(by=[LENGTH_FIELD], ascending=True)

    def prepare_text_length_stats(self):
        if (
                LENGTH_FIELD not in self.tokenized_df.columns
                or self.length_df is None
        ):
            self.prepare_length_df()
        avg_length = sum(self.tokenized_df[LENGTH_FIELD]) / len(
            self.tokenized_df[LENGTH_FIELD]
        )
        self.avg_length = round(avg_length, 1)
        std_length = statistics.stdev(self.tokenized_df[LENGTH_FIELD])
        self.std_length = round(std_length, 1)
        self.num_uniq_lengths = len(self.length_df["length"].unique())
        self.length_stats_dict = {
            "avg length": self.avg_length,
            "std length": self.std_length,
            "num lengths": self.num_uniq_lengths,
        }

    def prepare_fig_text_lengths(self):
        if LENGTH_FIELD not in self.tokenized_df.columns:
            self.prepare_length_df()
        self.fig_tok_length = make_fig_lengths(self.tokenized_df,
                                               LENGTH_FIELD)
=======
        # We work with the already tokenized dataset
        self.load_or_prepare_tokenized_df()
        self.length_obj = lengths.DMTHelper(self, load_only=load_only, save=self.save)
        self.length_obj.run_DMT_processing()
>>>>>>> 6c3b2ef1

    ## Labels functions
    def load_or_prepare_labels(self, load_only=False):
        """Uses a generic Labels class, with attributes specific to this
        project as input.
        Computes results for each label column,
        or else uses what's available in the cache.
        Currently supports Datasets with just one label column.
        """
        label_obj = labels.DMTHelper(self, load_only=load_only, save=self.save)
        label_obj.run_DMT_processing()
        self.fig_labels = label_obj.fig_labels
        self.label_results = label_obj.label_results
        self.label_files = label_obj.get_label_filenames()

    # Get vocab with word counts
    def load_or_prepare_vocab(self, load_only=False):
        """
        Calculates the vocabulary count from the tokenized text.
        The resulting dataframes may be used in nPMI calculations, zipf, etc.
        :param
        :return:
        """
        if self.use_cache and exists(self.vocab_counts_df_fid):
            logs.info("Reading vocab from cache")
            self.load_vocab()
            self.vocab_counts_filtered_df = filter_vocab(self.vocab_counts_df)
        elif not load_only:
            if self.tokenized_df is None:
                # Building the vocabulary starts with tokenizing.
                self.load_or_prepare_tokenized_df(load_only=False)
            logs.info("Calculating vocab afresh")
            word_count_df = count_vocab_frequencies(self.tokenized_df)
            logs.info("Making dfs with proportion.")
            self.vocab_counts_df = calc_p_word(word_count_df)
            self.vocab_counts_filtered_df = filter_vocab(self.vocab_counts_df)
            if self.save:
                logs.info("Writing out.")
                ds_utils.write_df(self.vocab_counts_df, self.vocab_counts_df_fid)
        logs.info("unfiltered vocab")
        logs.info(self.vocab_counts_df)
        logs.info("filtered vocab")
        logs.info(self.vocab_counts_filtered_df)

    def load_vocab(self):
        self.vocab_counts_df = ds_utils.read_df(self.vocab_counts_df_fid)

    def load_or_prepare_text_duplicates(self, load_only=False, save=True, list_duplicates=True):
        """Uses a text duplicates library, which
        returns strings with their counts, fraction of data that is duplicated,
        or else uses what's available in the cache.
        """
        dups_obj = td.DMTHelper(self, load_only=load_only, save=save)
        dups_obj.run_DMT_processing(list_duplicates=list_duplicates)
        self.duplicates_results = dups_obj.duplicates_results
        self.dups_frac = self.duplicates_results[td.DUPS_FRAC]
        if list_duplicates and td.DUPS_DICT in self.duplicates_results:
            self.dups_dict = self.duplicates_results[td.DUPS_DICT]
        self.duplicates_files = dups_obj.get_duplicates_filenames()


    def load_or_prepare_text_perplexities(self, load_only=False):
        if self.use_cache and exists(self.perplexities_df_fid):
            self.perplexities_df = ds_utils.read_df(self.perplexities_df_fid)
        elif not load_only:
            self.prepare_text_perplexities()
            if self.save:
                ds_utils.write_df(self.perplexities_df,
                               self.perplexities_df_fid)

    def load_general_stats(self):
        self.general_stats_dict = json.load(
            open(self.general_stats_json_fid, encoding="utf-8")
        )
        self.sorted_top_vocab_df = ds_utils.read_df(self.sorted_top_vocab_df_fid)
        self.text_nan_count = self.general_stats_dict[TEXT_NAN_CNT]
        self.dups_frac = self.general_stats_dict[td.DUPS_FRAC]
        self.total_words = self.general_stats_dict[TOT_WORDS]
        self.total_open_words = self.general_stats_dict[TOT_OPEN_WORDS]

    def prepare_general_stats(self):
        if self.tokenized_df is None:
            logs.warning("Tokenized dataset not yet loaded; doing so.")
            self.load_or_prepare_tokenized_df()
        if self.vocab_counts_df is None:
            logs.warning("Vocab not yet loaded; doing so.")
            self.load_or_prepare_vocab()
        self.sorted_top_vocab_df = self.vocab_counts_filtered_df.sort_values(
            "count", ascending=False
        ).head(_TOP_N)
        self.total_words = len(self.vocab_counts_df)
        self.total_open_words = len(self.vocab_counts_filtered_df)
        self.text_nan_count = int(self.tokenized_df.isnull().sum().sum())
        self.load_or_prepare_text_duplicates()
        self.general_stats_dict = {
            TOT_WORDS: self.total_words,
            TOT_OPEN_WORDS: self.total_open_words,
            TEXT_NAN_CNT: self.text_nan_count,
            td.DUPS_FRAC: self.dups_frac
        }

    def prepare_text_perplexities(self):
        results = _PERPLEXITY.compute(
            input_texts=self.text_dset[TEXT_FIELD], model_id='gpt2')
        perplexities = {PERPLEXITY_FIELD: results["perplexities"],
                        TEXT_FIELD: self.text_dset[TEXT_FIELD]}
        self.perplexities_df = pd.DataFrame(perplexities).sort_values(
            by=PERPLEXITY_FIELD, ascending=False)

<<<<<<< HEAD
=======
    def load_or_prepare_dataset(self, load_only=False):
        """
        Prepares the HF datasets and data frames containing the untokenized and
        tokenized text as well as the label values.
        self.tokenized_df is used further for calculating text lengths,
        word counts, etc.
        Args:
            load_only (Bool): Whether we should only use cache, no new prep.

        Returns:

        """
        logs.info("Doing text dset.")
        self.load_or_prepare_text_dset(load_only=load_only)
>>>>>>> 6c3b2ef1

    # TODO: Are we not using this anymore?
    def load_or_prepare_dset_peek(self, load_only=False):
        if self.use_cache and exists(self.dset_peek_json_fid):
            with open(self.dset_peek_json_fid, "r") as f:
                self.dset_peek = json.load(f)["dset peek"]
        elif not load_only:
            self.dset_peek = self.dset[:100]
            if self.save:
                ds_utils.write_json({"dset peek": self.dset_peek},
                                 self.dset_peek_json_fid)

    def load_or_prepare_tokenized_df(self, load_only=False):
        if self.use_cache and exists(self.tokenized_df_fid):
            self.tokenized_df = ds_utils.read_df(self.tokenized_df_fid)
        elif not load_only:
            # tokenize all text instances
            self.tokenized_df = Tokenize(self.text_dset, feature=TEXT_FIELD,
                                         tok_feature=TOKENIZED_FIELD).get_df()
            logs.info("tokenized df is")
            logs.info(self.tokenized_df)
            if self.save:
                logs.warning("Saving tokenized dataset to disk")
                # save tokenized text
                ds_utils.write_df(self.tokenized_df, self.tokenized_df_fid)

<<<<<<< HEAD
=======
    def load_or_prepare_text_dset(self, load_only=False):
        if self.use_cache and exists(self.text_dset_fid):
            # load extracted text
            self.text_dset = load_from_disk(self.text_dset_fid)
            logs.warning("Loaded dataset from disk")
            logs.warning(self.text_dset)
        # ...Or load it from the server and store it anew
        elif not load_only:
            self.prepare_text_dset()
            if self.save:
                # save extracted text instances
                logs.warning("Saving dataset to disk")
                self.text_dset.save_to_disk(self.text_dset_fid)

    def prepare_text_dset(self):
        self.get_dataset()
        logs.warning(self.dset)
        # extract all text instances
        self.text_dset = self.dset.map(
            lambda examples: ds_utils.extract_field(
                examples, self.text_field, OUR_TEXT_FIELD
            ),
            batched=True,
            remove_columns=list(self.dset.features),
        )

    def do_tokenization(self):
        """
        Tokenizes the dataset
        :return:
        """
        if self.text_dset is None:
            self.load_or_prepare_text_dset()
        sent_tokenizer = self.cvec.build_tokenizer()

        def tokenize_batch(examples):
            # TODO: lowercase should be an option
            res = {
                TOKENIZED_FIELD: [
                    tuple(sent_tokenizer(text.lower()))
                    for text in examples[OUR_TEXT_FIELD]
                ]
            }
            return res

        tokenized_dset = self.text_dset.map(
            tokenize_batch,
            batched=True
        )
        tokenized_df = pd.DataFrame(tokenized_dset)
        return tokenized_df

>>>>>>> 6c3b2ef1
    def load_or_prepare_npmi(self, load_only=False):
        npmi_obj = npmi.DMTHelper(self, IDENTITY_TERMS, load_only=load_only, use_cache=self.use_cache, save=self.save)
        npmi_obj.run_DMT_processing()
        self.npmi_obj = npmi_obj
        self.npmi_results = npmi_obj.results_dict
        self.npmi_files = npmi_obj.get_filenames()

    def load_or_prepare_zipf(self, load_only=False):
        zipf_json_fid, zipf_fig_json_fid, zipf_fig_html_fid = zipf.get_zipf_fids(
            self.dataset_cache_dir)
        if self.use_cache and exists(zipf_json_fid):
            # Zipf statistics
            # Read Zipf statistics: Alpha, p-value, etc.
            with open(zipf_json_fid, "r") as f:
                zipf_dict = json.load(f)
            self.z = zipf.Zipf(self.vocab_counts_df)
            self.z.load(zipf_dict)
            # Zipf figure
            if exists(zipf_fig_json_fid):
                self.zipf_fig = ds_utils.read_plotly(zipf_fig_json_fid)
            elif not load_only:
                self.zipf_fig = zipf.make_zipf_fig(self.z)
                if self.save:
                    ds_utils.write_plotly(self.zipf_fig)
        elif not load_only:
            self.prepare_zipf()
            if self.save:
                zipf_dict = self.z.get_zipf_dict()
                ds_utils.write_json(zipf_dict, zipf_json_fid)
                ds_utils.write_plotly(self.zipf_fig, zipf_fig_json_fid)
                self.zipf_fig.write_html(zipf_fig_html_fid)

    def prepare_zipf(self):
        # Calculate zipf from scratch
        # TODO: Does z even need to be self?
        self.z = zipf.Zipf(self.vocab_counts_df)
        self.z.calc_fit()
        self.zipf_fig = zipf.make_zipf_fig(self.z)

def dummy(doc):
    return doc

def count_vocab_frequencies(tokenized_df):
    """
    Based on an input pandas DataFrame with a 'text' column,
    this function will count the occurrences of all words.
    :return: [num_words x num_sentences] DataFrame with the rows corresponding to the
    different vocabulary words and the column to the presence (0 or 1) of that word.
    """

    cvec = CountVectorizer(
        tokenizer=dummy,
        preprocessor=dummy,
    )
    # We do this to calculate per-word statistics
    # Fast calculation of single word counts
    logs.info(
        "Fitting dummy tokenization to make matrix using the previous tokenization"
    )
    cvec.fit(tokenized_df[TOKENIZED_FIELD])
    document_matrix = cvec.transform(tokenized_df[TOKENIZED_FIELD])
    batches = np.linspace(0, tokenized_df.shape[0], _NUM_VOCAB_BATCHES).astype(
        int)
    i = 0
    tf = []
    while i < len(batches) - 1:
        if i % 100 == 0:
            logs.info("%s of %s vocab batches" % (str(i), str(len(batches))))
        batch_result = np.sum(
            document_matrix[batches[i]: batches[i + 1]].toarray(), axis=0
        )
        tf.append(batch_result)
        i += 1
    word_count_df = pd.DataFrame(
        [np.sum(tf, axis=0)], columns=cvec.get_feature_names()
    ).transpose()
    # Now organize everything into the dataframes
    word_count_df.columns = [CNT]
    word_count_df.index.name = WORD
    return word_count_df


def calc_p_word(word_count_df):
    # p(word)
    word_count_df[PROP] = word_count_df[CNT] / float(sum(word_count_df[CNT]))
    vocab_counts_df = pd.DataFrame(
        word_count_df.sort_values(by=CNT, ascending=False))
    vocab_counts_df[VOCAB] = vocab_counts_df.index
    return vocab_counts_df


def filter_vocab(vocab_counts_df):
    # TODO: Add warnings (which words are missing) to log file?
    filtered_vocab_counts_df = vocab_counts_df.drop(_CLOSED_CLASS,
                                                    errors="ignore")
    filtered_count = filtered_vocab_counts_df[CNT]
    filtered_count_denom = float(sum(filtered_vocab_counts_df[CNT]))
    filtered_vocab_counts_df[PROP] = filtered_count / filtered_count_denom
    return filtered_vocab_counts_df<|MERGE_RESOLUTION|>--- conflicted
+++ resolved
@@ -334,74 +334,10 @@
         Returns:
 
         """
-<<<<<<< HEAD
-        # Text length figure
-        if self.use_cache and exists(self.fig_tok_length_fid):
-            self.fig_tok_length = mpimg.imread(self.fig_tok_length_fid)
-        elif not load_only:
-            self.prepare_fig_text_lengths()
-            if self.save:
-                self.fig_tok_length.savefig(self.fig_tok_length_fid)
-        # Text length dataframe
-        if self.use_cache and exists(self.length_df_fid):
-            self.length_df = ds_utils.read_df(self.length_df_fid)
-        elif not load_only:
-            self.prepare_length_df()
-            if self.save:
-                ds_utils.write_df(self.length_df, self.length_df_fid)
-
-        # Text length stats.
-        if self.use_cache and exists(self.length_stats_json_fid):
-            with open(self.length_stats_json_fid, "r") as f:
-                self.length_stats_dict = json.load(f)
-            self.avg_length = self.length_stats_dict["avg length"]
-            self.std_length = self.length_stats_dict["std length"]
-            self.num_uniq_lengths = self.length_stats_dict["num lengths"]
-        elif not load_only:
-            self.prepare_text_length_stats()
-            if self.save:
-                ds_utils.write_json(self.length_stats_dict,
-                                 self.length_stats_json_fid)
-
-    def prepare_length_df(self):
-        self.tokenized_df[LENGTH_FIELD] = self.tokenized_df[
-            TOKENIZED_FIELD].apply(
-            len
-        )
-        self.length_df = self.tokenized_df[
-            [LENGTH_FIELD, TEXT_FIELD]
-        ].sort_values(by=[LENGTH_FIELD], ascending=True)
-
-    def prepare_text_length_stats(self):
-        if (
-                LENGTH_FIELD not in self.tokenized_df.columns
-                or self.length_df is None
-        ):
-            self.prepare_length_df()
-        avg_length = sum(self.tokenized_df[LENGTH_FIELD]) / len(
-            self.tokenized_df[LENGTH_FIELD]
-        )
-        self.avg_length = round(avg_length, 1)
-        std_length = statistics.stdev(self.tokenized_df[LENGTH_FIELD])
-        self.std_length = round(std_length, 1)
-        self.num_uniq_lengths = len(self.length_df["length"].unique())
-        self.length_stats_dict = {
-            "avg length": self.avg_length,
-            "std length": self.std_length,
-            "num lengths": self.num_uniq_lengths,
-        }
-
-    def prepare_fig_text_lengths(self):
-        if LENGTH_FIELD not in self.tokenized_df.columns:
-            self.prepare_length_df()
-        self.fig_tok_length = make_fig_lengths(self.tokenized_df,
-                                               LENGTH_FIELD)
-=======
         # We work with the already tokenized dataset
         self.load_or_prepare_tokenized_df()
         self.length_obj = lengths.DMTHelper(self, load_only=load_only, save=self.save)
         self.length_obj.run_DMT_processing()
->>>>>>> 6c3b2ef1
 
     ## Labels functions
     def load_or_prepare_labels(self, load_only=False):
@@ -511,8 +447,6 @@
         self.perplexities_df = pd.DataFrame(perplexities).sort_values(
             by=PERPLEXITY_FIELD, ascending=False)
 
-<<<<<<< HEAD
-=======
     def load_or_prepare_dataset(self, load_only=False):
         """
         Prepares the HF datasets and data frames containing the untokenized and
@@ -527,7 +461,6 @@
         """
         logs.info("Doing text dset.")
         self.load_or_prepare_text_dset(load_only=load_only)
->>>>>>> 6c3b2ef1
 
     # TODO: Are we not using this anymore?
     def load_or_prepare_dset_peek(self, load_only=False):
@@ -554,61 +487,6 @@
                 # save tokenized text
                 ds_utils.write_df(self.tokenized_df, self.tokenized_df_fid)
 
-<<<<<<< HEAD
-=======
-    def load_or_prepare_text_dset(self, load_only=False):
-        if self.use_cache and exists(self.text_dset_fid):
-            # load extracted text
-            self.text_dset = load_from_disk(self.text_dset_fid)
-            logs.warning("Loaded dataset from disk")
-            logs.warning(self.text_dset)
-        # ...Or load it from the server and store it anew
-        elif not load_only:
-            self.prepare_text_dset()
-            if self.save:
-                # save extracted text instances
-                logs.warning("Saving dataset to disk")
-                self.text_dset.save_to_disk(self.text_dset_fid)
-
-    def prepare_text_dset(self):
-        self.get_dataset()
-        logs.warning(self.dset)
-        # extract all text instances
-        self.text_dset = self.dset.map(
-            lambda examples: ds_utils.extract_field(
-                examples, self.text_field, OUR_TEXT_FIELD
-            ),
-            batched=True,
-            remove_columns=list(self.dset.features),
-        )
-
-    def do_tokenization(self):
-        """
-        Tokenizes the dataset
-        :return:
-        """
-        if self.text_dset is None:
-            self.load_or_prepare_text_dset()
-        sent_tokenizer = self.cvec.build_tokenizer()
-
-        def tokenize_batch(examples):
-            # TODO: lowercase should be an option
-            res = {
-                TOKENIZED_FIELD: [
-                    tuple(sent_tokenizer(text.lower()))
-                    for text in examples[OUR_TEXT_FIELD]
-                ]
-            }
-            return res
-
-        tokenized_dset = self.text_dset.map(
-            tokenize_batch,
-            batched=True
-        )
-        tokenized_df = pd.DataFrame(tokenized_dset)
-        return tokenized_df
-
->>>>>>> 6c3b2ef1
     def load_or_prepare_npmi(self, load_only=False):
         npmi_obj = npmi.DMTHelper(self, IDENTITY_TERMS, load_only=load_only, use_cache=self.use_cache, save=self.save)
         npmi_obj.run_DMT_processing()
