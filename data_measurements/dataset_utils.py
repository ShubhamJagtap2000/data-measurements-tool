--- conflicted
+++ resolved
@@ -15,8 +15,7 @@
 import json
 import os
 from dataclasses import asdict
-from os import mkdir
-from os.path import exists, isdir
+from os.path import exists
 import streamlit as st
 
 import pandas as pd
@@ -303,9 +302,4 @@
     return {new_field_name: field_list}
 
 def make_cache_path(cache_path):
-<<<<<<< HEAD
-    os.makedirs(cache_path, exist_ok=True)
-    return True
-=======
-    os.makedirs(cache_path, exist_ok=True)
->>>>>>> 23094a93
+    os.makedirs(cache_path, exist_ok=True)