--- conflicted
+++ resolved
@@ -96,14 +96,10 @@
         self.label_results = dstats.label_results
         self.cache_path = dstats.cache_path
         self.label_field = dstats.label_field
-<<<<<<< HEAD
-        self.dset = dstats.text_dset
-=======
         self.dset = dstats.dset
         self.dset_name = dstats.dset_name
         self.dset_config = dstats.dset_config
         self.label_names = dstats.label_names
->>>>>>> 4031868d
         # TODO: Should this just be an attribute of dstats instead?
         self.save = save
         # Filenames
