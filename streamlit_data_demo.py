--- conflicted
+++ resolved
@@ -17,12 +17,8 @@
     load_dataset,
     load_dataset_builder,
 )
-<<<<<<< HEAD
+from datasets.utils import metadata
 from igraph import Graph, EdgeSeq
-=======
-from datasets.utils import metadata
-
->>>>>>> 421e97ad
 from os.path import join as pjoin
 from sklearn.cluster import AgglomerativeClustering
 import nltk
