--- conflicted
+++ resolved
@@ -16,12 +16,8 @@
 import os
 from dataclasses import asdict
 from os.path import exists
-<<<<<<< HEAD
-
-=======
 import plotly
 import pyarrow.feather as feather
->>>>>>> 5e5e100e
 import pandas as pd
 from datasets import Dataset, get_dataset_infos, load_dataset, load_from_disk, \
     NamedSplit
@@ -253,13 +249,6 @@
     }
     return res
 
-<<<<<<< HEAD
-
-# TODO: Is it okay to remove this cache? It creates a streamlit dependency
-# that we shouldn't have in this file, as it is not a UI file.
-# @st.cache
-=======
->>>>>>> 5e5e100e
 def get_dataset_info_dicts(dataset_id=None):
     """
     Creates a dict from dataset configs.
