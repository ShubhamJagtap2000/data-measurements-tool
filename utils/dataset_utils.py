--- conflicted
+++ resolved
@@ -46,11 +46,6 @@
 PROP = "proportion"
 TEXT_NAN_CNT = "text_nan_count"
 TXT_LEN = "text lengths"
-<<<<<<< HEAD
-TXT_LEN = "text lengths"
-DEDUP_TOT = "dedup_total"
-=======
->>>>>>> 3f76b122
 TOT_WORDS = "total words"
 TOT_OPEN_WORDS = "total open words"
 
