--- conflicted
+++ resolved
@@ -192,13 +192,7 @@
 
 
 def expander_text_lengths(dstats, column_id=""):
-    _TEXT_LENGTH_CAPTION = (
-        "Use this widget to identify outliers, particularly suspiciously long "
-        "outliers."
-    )
-<<<<<<< HEAD
    
-        #(f"Text Lengths{column_id}"):
     st.caption(_TEXT_LENGTH_CAPTION)
     st.markdown(
         "Below, you can see how the lengths of the text instances in your "
@@ -242,52 +236,6 @@
                 dstats.length_obj.lengths_df["length"] == start_id_show_lengths
             ].set_index("length")
         )
-=======
-    with st.expander(f"Text Lengths{column_id}", expanded=False):
-        st.caption(_TEXT_LENGTH_CAPTION)
-        st.markdown(
-            "Below, you can see how the lengths of the text instances in your "
-            "dataset are distributed."
-        )
-        st.markdown(
-            "Any unexpected peaks or valleys in the distribution may help to "
-            "identify instances you want to remove or augment."
-        )
-        st.markdown(
-            "### Here is the count of different text lengths in "
-            "your dataset:"
-        )
-        # When matplotlib first creates this, it's a Figure.
-        # Once it's saved, then read back in,
-        # it's an ndarray that must be displayed using st.image
-        # (I know, lame).
-        if isinstance(dstats.length_obj.fig_lengths, Figure):
-            st.pyplot(dstats.length_obj.fig_lengths, use_container_width=True)
-        else:
-            try:
-                st.image(dstats.length_obj.fig_lengths)
-            except Exception as e:
-                logs.exception("Hit exception for lengths figure:")
-                logs.exception(e)
-        st.markdown(
-            "The average length of text instances is **"
-            + str(round(dstats.length_obj.avg_length, 2))
-            + " words**, with a standard deviation of **"
-            + str(round(dstats.length_obj.std_length, 2))
-            + "**."
-        )
-        if dstats.length_obj.lengths_df is not None:
-            start_id_show_lengths = st.selectbox(
-                "Show examples of length:",
-                np.sort(dstats.length_obj.lengths_df["length"].unique())[::-1].tolist(),
-                key=f"select_show_length_{column_id}",
-            )
-            st.table(
-                dstats.length_obj.lengths_df[
-                    dstats.length_obj.lengths_df["length"] == start_id_show_lengths
-                ].set_index("length")
-            )
->>>>>>> 58f35bad
 
 
 def expander_text_duplicates(dstats, column_id=""):
