import logging
from pathlib import Path
import utils.dataset_utils as ds_utils


def prepare_logging(fid):
    ds_utils.make_path("./log_files/")
    logs = logging.getLogger(__name__)
    logs.setLevel(logging.INFO)
    logs.propagate = False
    log_fid = Path(fid).stem

    # Logging info to log file
    file_path = ("./log_files/%s.log" % log_fid)
<<<<<<< HEAD
    print("Logging output in %s" % file_path)
=======
    print("Logging output in ../log_files/")
    ds_utils.make_path("./log_files/")
>>>>>>> ebfc03c0
    file = logging.FileHandler(file_path)
    fileformat = logging.Formatter("%(asctime)s:%(message)s")
    file.setLevel(logging.INFO)
    file.setFormatter(fileformat)

    # Logging debug messages to stream
    stream = logging.StreamHandler()
    streamformat = logging.Formatter("[data_measurements_tool] %(message)s")
    stream.setLevel(logging.DEBUG)
    stream.setFormatter(streamformat)

    logs.addHandler(file)
    logs.addHandler(stream)

    return logs<|MERGE_RESOLUTION|>--- conflicted
+++ resolved
@@ -12,12 +12,8 @@
 
     # Logging info to log file
     file_path = ("./log_files/%s.log" % log_fid)
-<<<<<<< HEAD
     print("Logging output in %s" % file_path)
-=======
-    print("Logging output in ../log_files/")
     ds_utils.make_path("./log_files/")
->>>>>>> ebfc03c0
     file = logging.FileHandler(file_path)
     fileformat = logging.Formatter("%(asctime)s:%(message)s")
     file.setLevel(logging.INFO)
